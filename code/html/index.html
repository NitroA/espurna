--- conflicted
+++ resolved
@@ -102,13 +102,8 @@
                             <a href="#" class="pure-menu-link" data="panel-idb">INFLUXDB</a>
                         </li>
 
-<<<<<<< HEAD
                         <!-- removeIf(!light)-->
                         <li class="pure-menu-item module module-lit">
-=======
-                        <!-- removeIf(!light) -->
-                        <li class="pure-menu-item module module-color">
->>>>>>> 22d2dd41
                             <a href="#" class="pure-menu-link" data="panel-color">LIGHTS</a>
                         </li>
                         <!-- endRemoveIf(!light) -->
@@ -141,13 +136,8 @@
                             <a href="#" class="pure-menu-link" data="panel-schedule">SCHEDULE</a>
                         </li>
 
-<<<<<<< HEAD
                         <!-- removeIf(!sensor)-->
                         <li class="pure-menu-item module module-sns">
-=======
-                        <!-- removeIf(!sensor) -->
-                        <li class="pure-menu-item module module-sensors">
->>>>>>> 22d2dd41
                             <a href="#" class="pure-menu-link" data="panel-sensors">SENSORS</a>
                         </li>
                         <!-- endRemoveIf(!sensor) -->
@@ -678,17 +668,10 @@
 
                                 <div id="schedules"></div>
 
-<<<<<<< HEAD
                                 <button type="button" class="pure-button button-add-switch-schedule module module-rly">Add switch schedule</button>
                                 <!-- removeIf(!light)-->
                                 <button type="button" class="pure-button button-add-light-schedule module module-lit">Add channel schedule</button>
                                 <!-- endRemoveIf(!light)-->
-=======
-                                <button type="button" class="pure-button button-add-switch-schedule module module-relay">Add switch schedule</button>
-                                <!-- removeIf(!light) -->
-                                <button type="button" class="pure-button button-add-light-schedule module module-color">Add channel schedule</button>
-                                <!-- endRemoveIf(!light) -->
->>>>>>> 22d2dd41
 
                             </fieldset>
 
@@ -858,7 +841,6 @@
                                     <div class="pure-u-1 pure-u-lg-3-4 hint">
                                         This is the root topic for this device. The {hostname} and {mac} placeholders will be replaced by the device hostname and MAC address.<br />
                                         - <strong>&lt;root&gt;/relay/#/set</strong> Send a 0 or a 1 as a payload to this topic to switch it on or off. You can also send a 2 to toggle its current state. Replace # with the switch ID (starting from 0). If the board has only one switch it will be 0.<br />
-<<<<<<< HEAD
                                         <!-- removeIf(!light)-->
                                         <span class="module module-lit">- <strong>&lt;root&gt;/rgb/set</strong> Set the color using this topic, your can either send an "#RRGGBB" value or "RRR,GGG,BBB" (0-255 each).<br /></span>
                                         <span class="module module-lit">- <strong>&lt;root&gt;/hsv/set</strong> Set the color using hue (0-360), saturation (0-100) and value (0-100) values, comma separated.<br /></span>
@@ -866,15 +848,6 @@
                                         <span class="module module-lit">- <strong>&lt;root&gt;/channel/#/set</strong> Set the value for a single color channel (0-255). Replace # with the channel ID (starting from 0 and up to 4 for RGBWC lights).<br /></span>
                                         <span class="module module-lit">- <strong>&lt;root&gt;/mired/set</strong> Set the temperature color in mired.<br /></span>
                                         <!-- endRemoveIf(!light)-->
-=======
-                                        <!-- removeIf(!light) -->
-                                        <span class="module module-color">- <strong>&lt;root&gt;/rgb/set</strong> Set the color using this topic, your can either send an "#RRGGBB" value or "RRR,GGG,BBB" (0-255 each).<br /></span>
-                                        <span class="module module-color">- <strong>&lt;root&gt;/hsv/set</strong> Set the color using hue (0-360), saturation (0-100) and value (0-100) values, comma separated.<br /></span>
-                                        <span class="module module-color">- <strong>&lt;root&gt;/brightness/set</strong> Set the brighness (0-255).<br /></span>
-                                        <span class="module module-color">- <strong>&lt;root&gt;/channel/#/set</strong> Set the value for a single color channel (0-255). Replace # with the channel ID (starting from 0 and up to 4 for RGBWC lights).<br /></span>
-                                        <span class="module module-color">- <strong>&lt;root&gt;/mired/set</strong> Set the temperature color in mired.<br /></span>
-                                        <!-- endRemoveIf(!light) -->
->>>>>>> 22d2dd41
                                         - <strong>&lt;root&gt;/status</strong> The device will report a 1 to this topic every few minutes. Upon MQTT disconnecting this will be set to 0.<br />
                                         - Other values reported (depending on the build) are: <strong>firmware</strong> and <strong>version</strong>, <strong>hostname</strong>, <strong>IP</strong>, <strong>MAC</strong>, signal strenth (<strong>RSSI</strong>), <strong>uptime</strong> (in seconds), <strong>free heap</strong> and <strong>power supply</strong>.
                                     </div>
