--- conflicted
+++ resolved
@@ -186,21 +186,13 @@
 
     #if WEB_SUPPORT
         wsOnSendRegister(_ntpWebSocketOnSend);
-<<<<<<< HEAD
-        wsOnAfterParseRegister([]() { _ntp_configure = true; });
     #endif
 
-    // Register
-    espurnaRegisterLoop(_ntpLoop);
     settingsRegisterKeyCheck(_ntpKeyCheck);
-=======
-        wsOnReceiveRegister(_ntpWebSocketOnReceive);
-    #endif
 
     // Main callbacks
     espurnaRegisterLoop(_ntpLoop);
     espurnaRegisterReload([]() { _ntp_configure = true; });
->>>>>>> 5b62978d
 
 }
 
