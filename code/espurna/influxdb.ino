--- conflicted
+++ resolved
@@ -71,13 +71,8 @@
     if (_idb_client.connect((const char *) host, port)) {
 
         char data[128];
-<<<<<<< HEAD
         snprintf(data, sizeof(data), "%s,device=%s value=%s", topic, getHostname().c_str(), String(payload).c_str());
-        DEBUG_MSG("[INFLUXDB] Data: %s\n", data);
-=======
-        snprintf(data, sizeof(data), "%s,device=%s value=%s", topic, getSetting("hostname").c_str(), String(payload).c_str());
         DEBUG_MSG_P(PSTR("[INFLUXDB] Data: %s\n"), data);
->>>>>>> 5b62978d
 
         char request[256];
         snprintf(request, sizeof(request), "POST /write?db=%s&u=%s&p=%s HTTP/1.1\r\nHost: %s:%u\r\nContent-Length: %d\r\n\r\n%s",
@@ -118,26 +113,17 @@
 
 void idbSetup() {
 
-<<<<<<< HEAD
     _idbBackwards();
-=======
->>>>>>> 5b62978d
     _idbConfigure();
 
     #if WEB_SUPPORT
         wsOnSendRegister(_idbWebSocketOnSend);
-<<<<<<< HEAD
-        wsOnAfterParseRegister(_idbConfigure);
     #endif
 
     settingsRegisterKeyCheck(_idbKeyCheck);
-=======
-        wsOnReceiveRegister(_idbWebSocketOnReceive);
-    #endif
 
     // Main callbacks
     espurnaRegisterReload(_idbConfigure);
->>>>>>> 5b62978d
 
 }
 
