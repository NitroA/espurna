--- conflicted
+++ resolved
@@ -101,18 +101,6 @@
 
 #if WEB_SUPPORT
 
-<<<<<<< HEAD
-=======
-bool _sensorWebSocketOnReceive(const char * key, JsonVariant& value) {
-    if (strncmp(key, "pwr", 3) == 0) return true;
-    if (strncmp(key, "sns", 3) == 0) return true;
-    if (strncmp(key, "tmp", 3) == 0) return true;
-    if (strncmp(key, "hum", 3) == 0) return true;
-    if (strncmp(key, "ene", 3) == 0) return true;
-    return false;
-}
-
->>>>>>> f840a542
 void _sensorWebSocketSendData(JsonObject& root) {
 
     char buffer[10];
@@ -203,10 +191,6 @@
 
     if (_magnitudes.size() > 0) {
         root["snsVisible"] = 1;
-<<<<<<< HEAD
-=======
-        //root["apiRealTime"] = _sensor_realtime;
->>>>>>> f840a542
         root["pwrUnits"] = _sensor_power_units;
         root["eneUnits"] = _sensor_energy_units;
         root["tmpUnits"] = _sensor_temperature_units;
@@ -334,6 +318,7 @@
 
     unsigned char index = 0;
     unsigned char gpio = GPIO_NONE;
+    _sensor_save_every = getSetting("snsSave", 0).toInt();
 
     #if AM2320_SUPPORT
     if (getSetting("amEnabled", 0).toInt() == 1) {
@@ -384,6 +369,8 @@
             if (value > 0) sensor->setVoltageRatio(value);
             value = getSetting("pwrRatio", 0).toFloat();
             if (value > 0) sensor->setPowerRatio(value);
+            value = (_sensor_save_every > 0) ? getSetting("eneTotal", 0).toFloat() : 0;
+            if (value > 0) sensor->resetEnergy(value);
 
             _sensors.push_back(sensor);
 
@@ -436,6 +423,8 @@
         sensor->setCLK(getSetting("echCLKGPIO", ECH1560_CLK_PIN).toInt());
         sensor->setMISO(getSetting("echMISOGPIO", ECH1560_MISO_PIN).toInt());
         sensor->setInverted(getSetting("echLogic", ECH1560_INVERTED).toInt());
+        double value = (_sensor_save_every > 0) ? getSetting("eneTotal", 0).toFloat() : 0;
+        if (value > 0) sensor->resetEnergy(value);
         _sensors.push_back(sensor);
     }
     #endif
@@ -451,6 +440,8 @@
             sensor->setReference(getSetting("emonReference", EMON_REFERENCE_VOLTAGE).toInt());
             sensor->setCurrentRatio(0, getSetting("curRatio", EMON_CURRENT_RATIO).toFloat());
             sensor->setVoltage(getSetting("volNominal", EMON_MAINS_VOLTAGE).toInt());
+            double value = (_sensor_save_every > 0) ? getSetting("eneTotal", 0).toFloat() : 0;
+            if (value > 0) sensor->resetEnergy(0, value);
             _sensors.push_back(sensor);
         }
         #endif
@@ -463,12 +454,14 @@
             sensor->setMask(getSetting("emonMask", EMON_ADS1X15_MASK).toInt());
             sensor->setGain(getSetting("emonGain", EMON_ADS1X15_GAIN).toInt());
             sensor->setReference(getSetting("emonReference", EMON_REFERENCE_VOLTAGE).toInt());
-            double curRatio = getSetting("curRatio", EMON_CURRENT_RATIO).toFloat();
-            sensor->setCurrentRatio(0, getSetting("curRatio", 0, curRatio).toFloat());
-            sensor->setCurrentRatio(1, getSetting("curRatio", 1, curRatio).toFloat());
-            sensor->setCurrentRatio(2, getSetting("curRatio", 2, curRatio).toFloat());
-            sensor->setCurrentRatio(3, getSetting("curRatio", 3, curRatio).toFloat());
+            double value = getSetting("curRatio", EMON_CURRENT_RATIO).toFloat();
+            sensor->setCurrentRatio(0, getSetting("curRatio", 0, value).toFloat());
+            sensor->setCurrentRatio(1, getSetting("curRatio", 1, value).toFloat());
+            sensor->setCurrentRatio(2, getSetting("curRatio", 2, value).toFloat());
+            sensor->setCurrentRatio(3, getSetting("curRatio", 3, value).toFloat());
             sensor->setVoltage(getSetting("volNominal", EMON_MAINS_VOLTAGE).toInt());
+            value = (_sensor_save_every > 0) ? getSetting("eneTotal", 0).toFloat() : 0;
+            if (value > 0) sensor->resetEnergy(0, value);
             _sensors.push_back(sensor);
         }
         #endif
@@ -479,6 +472,8 @@
             sensor->setReference(getSetting("emonReference", EMON_REFERENCE_VOLTAGE).toInt());
             sensor->setCurrentRatio(0, getSetting("curRatio", EMON_CURRENT_RATIO).toFloat());
             sensor->setVoltage(getSetting("volNominal", EMON_MAINS_VOLTAGE).toInt());
+            double value = (_sensor_save_every > 0) ? getSetting("eneTotal", 0).toFloat() : 0;
+            if (value > 0) sensor->resetEnergy(0, value);
             _sensors.push_back(sensor);
         }
         #endif
@@ -559,6 +554,8 @@
         if (value > 0) sensor->setVoltageRatio(value);
         value = getSetting("pwrRatio", HLW8012_POWER_RATIO).toFloat();
         if (value > 0) sensor->setPowerRatio(value);
+        value = (_sensor_save_every > 0) ? getSetting("eneTotal", 0).toFloat() : 0;
+        if (value > 0) sensor->resetEnergy(value);
 
         _sensors.push_back(sensor);
 
@@ -620,6 +617,8 @@
         } else {
             sensor->setSerial(& PZEM004T_HW_PORT);
         }
+        double value = (_sensor_save_every > 0) ? getSetting("eneTotal", 0).toFloat() : 0;
+        if (value > 0) sensor->resetEnergy(value);
         _sensors.push_back(sensor);
     }
     #endif
@@ -654,6 +653,8 @@
             V9261FSensor * sensor = new V9261FSensor();
             sensor->setRX(gpio);
             sensor->setInverted(getSetting("v92Inverse", V9261F_PIN_INVERSE).toInt());
+            double value = (_sensor_save_every > 0) ? getSetting("eneTotal", 0).toFloat() : 0;
+            if (value > 0) sensor->resetEnergy(value);
             _sensors.push_back(sensor);
         }
     }
@@ -677,7 +678,6 @@
 void _sensorInit() {
 
     _sensors_ready = true;
-    _sensor_save_every = getSetting("snsSave", 0).toInt();
 
     for (unsigned char i=0; i<_sensors.size(); i++) {
 
@@ -730,71 +730,6 @@
             _sensorCallback(i, type, value);
         });
 
-<<<<<<< HEAD
-=======
-        // Custom initializations
-
-        #if EMON_ANALOG_SUPPORT
-
-            if (_sensors[i]->getID() == SENSOR_EMON_ANALOG_ID) {
-                EmonAnalogSensor * sensor = (EmonAnalogSensor *) _sensors[i];
-                sensor->setCurrentRatio(0, getSetting("pwrRatioC", EMON_CURRENT_RATIO).toFloat());
-                sensor->setVoltage(getSetting("pwrVoltage", EMON_MAINS_VOLTAGE).toInt());
-                double value = (_sensor_save_every > 0) ? getSetting("eneTotal", 0).toInt() : 0;
-                if (value > 0) sensor->resetEnergy(0, value);
-            }
-
-        #endif // EMON_ANALOG_SUPPORT
-
-        #if HLW8012_SUPPORT
-
-            if (_sensors[i]->getID() == SENSOR_HLW8012_ID) {
-
-                HLW8012Sensor * sensor = (HLW8012Sensor *) _sensors[i];
-
-                double value;
-
-                value = getSetting("pwrRatioC", HLW8012_CURRENT_RATIO).toFloat();
-                if (value > 0) sensor->setCurrentRatio(value);
-
-                value = getSetting("pwrRatioV", HLW8012_VOLTAGE_RATIO).toFloat();
-                if (value > 0) sensor->setVoltageRatio(value);
-
-                value = getSetting("pwrRatioP", HLW8012_POWER_RATIO).toFloat();
-                if (value > 0) sensor->setPowerRatio(value);
-
-                value = (_sensor_save_every > 0) ? getSetting("eneTotal", 0).toInt() : 0;
-                if (value > 0) sensor->resetEnergy(value);
-
-            }
-
-        #endif // HLW8012_SUPPORT
-
-        #if CSE7766_SUPPORT
-
-            if (_sensors[i]->getID() == SENSOR_CSE7766_ID) {
-
-                CSE7766Sensor * sensor = (CSE7766Sensor *) _sensors[i];
-
-                double value;
-
-                value = getSetting("pwrRatioC", 0).toFloat();
-                if (value > 0) sensor->setCurrentRatio(value);
-
-                value = getSetting("pwrRatioV", 0).toFloat();
-                if (value > 0) sensor->setVoltageRatio(value);
-
-                value = getSetting("pwrRatioP", 0).toFloat();
-                if (value > 0) sensor->setPowerRatio(value);
-
-                value = (_sensor_save_every > 0) ? getSetting("eneTotal", 0).toInt() : 0;
-                if (value > 0) sensor->resetEnergy(value);
-
-            }
-
-        #endif // CSE7766_SUPPORT
-
->>>>>>> f840a542
     }
 
 }
@@ -804,23 +739,14 @@
     // General sensor settings
     _sensor_read_interval = 1000 * constrain(getSetting("snsRead", SENSOR_READ_INTERVAL).toInt(), SENSOR_READ_MIN_INTERVAL, SENSOR_READ_MAX_INTERVAL);
     _sensor_report_every = constrain(getSetting("snsReport", SENSOR_REPORT_EVERY).toInt(), SENSOR_REPORT_MIN_EVERY, SENSOR_REPORT_MAX_EVERY);
-<<<<<<< HEAD
+    _sensor_save_every = getSetting("snsSave", SENSOR_SAVE_EVERY).toInt();
     _sensor_realtime = apiRealTime();
     _sensor_power_units = getSetting("pwrUnits", SENSOR_POWER_UNITS).toInt();
     _sensor_energy_units = getSetting("eneUnits", SENSOR_ENERGY_UNITS).toInt();
     _sensor_temperature_units = getSetting("tmpUnits", SENSOR_TEMPERATURE_UNITS).toInt();
     _sensor_temperature_correction = getSetting("tmpOffset", SENSOR_TEMPERATURE_CORRECTION).toFloat();
     _sensor_humidity_correction = getSetting("humOffset", SENSOR_HUMIDITY_CORRECTION).toFloat();
-=======
-    _sensor_save_every = getSetting("snsSave", SENSOR_SAVE_EVERY).toInt();
-    _sensor_realtime = getSetting("apiRealTime", API_REAL_TIME_VALUES).toInt() == 1;
-    _sensor_power_units = getSetting("pwrUnits", SENSOR_POWER_UNITS).toInt();
-    _sensor_energy_units = getSetting("eneUnits", SENSOR_ENERGY_UNITS).toInt();
-    _sensor_temperature_units = getSetting("tmpUnits", SENSOR_TEMPERATURE_UNITS).toInt();
-    _sensor_temperature_correction = getSetting("tmpCorrection", SENSOR_TEMPERATURE_CORRECTION).toFloat();
-    _sensor_humidity_correction = getSetting("humCorrection", SENSOR_HUMIDITY_CORRECTION).toFloat();
     _sensor_energy_reset_ts = getSetting("snsResetTS", "");
->>>>>>> f840a542
 
     // Specific sensor settings
     for (unsigned char i=0; i<_sensors.size(); i++) {
@@ -1180,12 +1106,7 @@
 void sensorSetup() {
 
     // Backwards compatibility
-<<<<<<< HEAD
     _sensorBackwards();
-=======
-    moveSetting("powerUnits", "pwrUnits");
-    moveSetting("energyUnits", "eneUnits");
->>>>>>> f840a542
 
     // Load sensors
     _sensorLoad();
