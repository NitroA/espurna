--- conflicted
+++ resolved
@@ -537,7 +537,6 @@
 }
 
 void _relayConfigure() {
-<<<<<<< HEAD
 
     _relayClear();
 
@@ -550,12 +549,6 @@
             unsigned long delay_on = getSetting("rlyDelayOn", index, 0).toInt();
             unsigned long delay_off = getSetting("rlyDelayOff", index, 0).toInt();
             _relays.push_back((relay_t) {0, RELAY_TYPE_NORMAL, 0, delay_on, delay_off});
-=======
-    for (unsigned int i=0; i<_relays.size(); i++) {
-        pinMode(_relays[i].pin, OUTPUT);
-        if (GPIO_NONE != _relays[i].reset_pin) {
-            pinMode(_relays[i].reset_pin, OUTPUT);
->>>>>>> b5ecdfbb
         }
 
     } else {
@@ -569,7 +562,6 @@
 
             unsigned char type = getSetting("rlyType", index, RELAY_TYPE_NORMAL).toInt();
             unsigned char reset = getSetting("rlyResetGPIO", index, GPIO_NONE).toInt();
-            if (((type & RELAY_TYPE_LATCHED) == RELAY_TYPE_LATCHED) && (GPIO_NONE == reset)) break;
             if (GPIO_NONE != reset) pinMode(reset, OUTPUT);
 
             unsigned long delay_on = getSetting("rlyDelayOn", index, 0).toInt();
