/*

ESPurna

Copyright (C) 2016-2018 by Xose Pérez <xose dot perez at gmail dot com>

This program is free software: you can redistribute it and/or modify
it under the terms of the GNU General Public License as published by
the Free Software Foundation, either version 3 of the License, or
(at your option) any later version.

This program is distributed in the hope that it will be useful,
but WITHOUT ANY WARRANTY; without even the implied warranty of
MERCHANTABILITY or FITNESS FOR A PARTICULAR PURPOSE.  See the
GNU General Public License for more details.

You should have received a copy of the GNU General Public License
along with this program.  If not, see <http://www.gnu.org/licenses/>.

*/

#include "config/all.h"
#include <EEPROM.h>

// -----------------------------------------------------------------------------
// METHODS
// -----------------------------------------------------------------------------

unsigned long _loopDelay = 0;

void hardwareSetup() {

    EEPROM.begin(EEPROM_SIZE);

    #if DEBUG_SERIAL_SUPPORT
        DEBUG_PORT.begin(SERIAL_BAUDRATE);
        #if DEBUG_ESP_WIFI
            DEBUG_PORT.setDebugOutput(true);
        #endif
    #elif defined(SERIAL_BAUDRATE)
        Serial.begin(SERIAL_BAUDRATE);
    #endif

    #if SPIFFS_SUPPORT
        SPIFFS.begin();
    #endif

    #if defined(ESPLIVE)
        //The ESPLive has an ADC MUX which needs to be configured.
        pinMode(16, OUTPUT);
        digitalWrite(16, HIGH); //Defualt CT input (pin B, solder jumper B)
    #endif

}

void hardwareLoop() {

    // Heartbeat
    static unsigned long last = 0;
    if ((last == 0) || (millis() - last > HEARTBEAT_INTERVAL)) {
        last = millis();
        heartbeat();
    }

}

// -----------------------------------------------------------------------------
// BOOTING
// -----------------------------------------------------------------------------

unsigned int sectors(size_t size) {
    return (int) (size + SPI_FLASH_SEC_SIZE - 1) / SPI_FLASH_SEC_SIZE;
}

void welcome() {

    DEBUG_MSG_P(PSTR("\n\n"));
    DEBUG_MSG_P(PSTR("[INIT] %s %s\n"), (char *) APP_NAME, (char *) APP_VERSION);
    DEBUG_MSG_P(PSTR("[INIT] %s\n"), (char *) APP_AUTHOR);
    DEBUG_MSG_P(PSTR("[INIT] %s\n\n"), (char *) APP_WEBSITE);
    DEBUG_MSG_P(PSTR("[INIT] CPU chip ID: 0x%06X\n"), ESP.getChipId());
    DEBUG_MSG_P(PSTR("[INIT] CPU frequency: %d MHz\n"), ESP.getCpuFreqMHz());
    DEBUG_MSG_P(PSTR("[INIT] SDK version: %s\n"), ESP.getSdkVersion());
    DEBUG_MSG_P(PSTR("[INIT] Core version: %s\n"), getCoreVersion().c_str());
    DEBUG_MSG_P(PSTR("[INIT] Core revision: %s\n"), getCoreRevision().c_str());
    DEBUG_MSG_P(PSTR("\n"));

    // -------------------------------------------------------------------------

    FlashMode_t mode = ESP.getFlashChipMode();
    DEBUG_MSG_P(PSTR("[INIT] Flash chip ID: 0x%06X\n"), ESP.getFlashChipId());
    DEBUG_MSG_P(PSTR("[INIT] Flash speed: %u Hz\n"), ESP.getFlashChipSpeed());
    DEBUG_MSG_P(PSTR("[INIT] Flash mode: %s\n"), mode == FM_QIO ? "QIO" : mode == FM_QOUT ? "QOUT" : mode == FM_DIO ? "DIO" : mode == FM_DOUT ? "DOUT" : "UNKNOWN");
    DEBUG_MSG_P(PSTR("\n"));
    DEBUG_MSG_P(PSTR("[INIT] Flash sector size: %8u bytes\n"), SPI_FLASH_SEC_SIZE);
    DEBUG_MSG_P(PSTR("[INIT] Flash size (CHIP): %8u bytes\n"), ESP.getFlashChipRealSize());
    DEBUG_MSG_P(PSTR("[INIT] Flash size (SDK):  %8u bytes / %4d sectors\n"), ESP.getFlashChipSize(), sectors(ESP.getFlashChipSize()));
    DEBUG_MSG_P(PSTR("[INIT] Firmware size:     %8u bytes / %4d sectors\n"), ESP.getSketchSize(), sectors(ESP.getSketchSize()));
    DEBUG_MSG_P(PSTR("[INIT] OTA size:          %8u bytes / %4d sectors\n"), ESP.getFreeSketchSpace(), sectors(ESP.getFreeSketchSpace()));
    #if SPIFFS_SUPPORT
        FSInfo fs_info;
        bool fs = SPIFFS.info(fs_info);
        if (fs) {
            DEBUG_MSG_P(PSTR("[INIT] SPIFFS size:       %8u bytes / %4d sectors\n"), fs_info.totalBytes, sectors(fs_info.totalBytes));
        }
    #else
        DEBUG_MSG_P(PSTR("[INIT] SPIFFS size:       %8u bytes / %4d sectors\n"), 0, 0);
    #endif
    DEBUG_MSG_P(PSTR("[INIT] EEPROM size:       %8u bytes / %4d sectors\n"), settingsMaxSize(), sectors(settingsMaxSize()));
    DEBUG_MSG_P(PSTR("[INIT] Empty space:       %8u bytes /    4 sectors\n"), 4 * SPI_FLASH_SEC_SIZE);
    DEBUG_MSG_P(PSTR("\n"));

    // -------------------------------------------------------------------------

    #if SPIFFS_SUPPORT
        if (fs) {
            DEBUG_MSG_P(PSTR("[INIT] SPIFFS total size: %8u bytes\n"), fs_info.totalBytes);
            DEBUG_MSG_P(PSTR("[INIT]        used size:  %8u bytes\n"), fs_info.usedBytes);
            DEBUG_MSG_P(PSTR("[INIT]        block size: %8u bytes\n"), fs_info.blockSize);
            DEBUG_MSG_P(PSTR("[INIT]        page size:  %8u bytes\n"), fs_info.pageSize);
            DEBUG_MSG_P(PSTR("[INIT]        max files:  %8u\n"), fs_info.maxOpenFiles);
            DEBUG_MSG_P(PSTR("[INIT]        max length: %8u\n"), fs_info.maxPathLength);
        } else {
            DEBUG_MSG_P(PSTR("[INIT] No SPIFFS partition\n"));
        }
        DEBUG_MSG_P(PSTR("\n"));
    #endif

    // -------------------------------------------------------------------------

    DEBUG_MSG_P(PSTR("[INIT] BOARD: %s\n"), getBoardName().c_str());
    DEBUG_MSG_P(PSTR("[INIT] SUPPORT:"));

    #if ALEXA_SUPPORT
        DEBUG_MSG_P(PSTR(" ALEXA"));
    #endif
    #if DEBUG_SERIAL_SUPPORT
        DEBUG_MSG_P(PSTR(" DEBUG_SERIAL"));
    #endif
    #if DEBUG_TELNET_SUPPORT
        DEBUG_MSG_P(PSTR(" DEBUG_TELNET"));
    #endif
    #if DEBUG_UDP_SUPPORT
        DEBUG_MSG_P(PSTR(" DEBUG_UDP"));
    #endif
    #if DOMOTICZ_SUPPORT
        DEBUG_MSG_P(PSTR(" DOMOTICZ"));
    #endif
    #if HOMEASSISTANT_SUPPORT
        DEBUG_MSG_P(PSTR(" HOMEASSISTANT"));
    #endif
    #if I2C_SUPPORT
        DEBUG_MSG_P(PSTR(" I2C"));
    #endif
    #if INFLUXDB_SUPPORT
        DEBUG_MSG_P(PSTR(" INFLUXDB"));
    #endif
    #if LLMNR_SUPPORT
        DEBUG_MSG_P(PSTR(" LLMNR"));
    #endif
    #if MDNS_SUPPORT
        DEBUG_MSG_P(PSTR(" MDNS"));
    #endif
    #if NETBIOS_SUPPORT
        DEBUG_MSG_P(PSTR(" NETBIOS"));
    #endif
    #if NOFUSS_SUPPORT
        DEBUG_MSG_P(PSTR(" NOFUSS"));
    #endif
    #if NTP_SUPPORT
        DEBUG_MSG_P(PSTR(" NTP"));
    #endif
    #if RF_SUPPORT
        DEBUG_MSG_P(PSTR(" RF"));
    #endif
    #if SENSOR_SUPPORT
        DEBUG_MSG_P(PSTR(" SENSOR"));
    #endif
    #if SPIFFS_SUPPORT
        DEBUG_MSG_P(PSTR(" SPIFFS"));
    #endif
    #if SSDP_SUPPORT
        DEBUG_MSG_P(PSTR(" SSDP"));
    #endif
    #if TELNET_SUPPORT
        DEBUG_MSG_P(PSTR(" TELNET"));
    #endif
    #if TERMINAL_SUPPORT
        DEBUG_MSG_P(PSTR(" TERMINAL"));
    #endif
    #if THINGSPEAK_SUPPORT
        DEBUG_MSG_P(PSTR(" THINGSPEAK"));
    #endif
    #if WEB_SUPPORT
        DEBUG_MSG_P(PSTR(" WEB"));
    #endif

    #if SENSOR_SUPPORT

        DEBUG_MSG_P(PSTR("\n[INIT] SENSORS:"));

        #if ANALOG_SUPPORT
            DEBUG_MSG_P(PSTR(" ANALOG"));
        #endif
        #if BMX280_SUPPORT
            DEBUG_MSG_P(PSTR(" BMX280"));
        #endif
        #if DALLAS_SUPPORT
            DEBUG_MSG_P(PSTR(" DALLAS"));
        #endif
        #if DHT_SUPPORT
            DEBUG_MSG_P(PSTR(" DHTXX"));
        #endif
        #if DIGITAL_SUPPORT
            DEBUG_MSG_P(PSTR(" DIGITAL"));
        #endif
        #if ECH1560_SUPPORT
            DEBUG_MSG_P(PSTR(" ECH1560"));
        #endif
        #if EMON_ADC121_SUPPORT
            DEBUG_MSG_P(PSTR(" EMON_ADC121"));
        #endif
        #if EMON_ADS1X15_SUPPORT
            DEBUG_MSG_P(PSTR(" EMON_ADX1X15"));
        #endif
        #if EMON_ANALOG_SUPPORT
            DEBUG_MSG_P(PSTR(" EMON_ANALOG"));
        #endif
        #if EVENTS_SUPPORT
            DEBUG_MSG_P(PSTR(" EVENTS"));
        #endif
        #if HLW8012_SUPPORT
            DEBUG_MSG_P(PSTR(" HLW8012"));
        #endif
        #if MHZ19_SUPPORT
            DEBUG_MSG_P(PSTR(" MHZ19"));
        #endif
        #if PMSX003_SUPPORT
            DEBUG_MSG_P(PSTR(" PMSX003"));
        #endif
        #if SHT3X_I2C_SUPPORT
            DEBUG_MSG_P(PSTR(" SHT3X_I2C"));
        #endif
        #if SI7021_SUPPORT
            DEBUG_MSG_P(PSTR(" SI7021"));
        #endif
        #if V9261F_SUPPORT
            DEBUG_MSG_P(PSTR(" V9261F"));
        #endif

    #endif // SENSOR_SUPPORT

    DEBUG_MSG_P(PSTR("\n\n"));

    // -------------------------------------------------------------------------

    unsigned char reason = resetReason();
    if (reason > 0) {
        char buffer[32];
        strcpy_P(buffer, custom_reset_string[reason-1]);
        DEBUG_MSG_P(PSTR("[INIT] Last reset reason: %s\n"), buffer);
    } else {
        DEBUG_MSG_P(PSTR("[INIT] Last reset reason: %s\n"), (char *) ESP.getResetReason().c_str());
    }

    DEBUG_MSG_P(PSTR("[INIT] Free heap: %u bytes\n"), getFreeHeap());
    #if ADC_VCC_ENABLED
        DEBUG_MSG_P(PSTR("[INIT] Power: %d mV\n"), ESP.getVcc());
    #endif

    DEBUG_MSG_P(PSTR("[INIT] Power saving delay value: %lu ms\n"), _loopDelay);
    DEBUG_MSG_P(PSTR("\n"));

}

void setup() {

    // Init EEPROM, Serial and SPIFFS
    hardwareSetup();

    // Question system stability
    #if SYSTEM_CHECK_ENABLED
        systemCheck(false);
    #endif

    // Init persistance and terminal features
    settingsSetup();
    if (getSetting("hostname").length() == 0) {
        setSetting("hostname", getIdentifier());
    }
    setBoardName();

    // Cache loop delay value to speed things (recommended max 250ms)
    _loopDelay = atol(getSetting("loopDelay", LOOP_DELAY_TIME).c_str());

    // Show welcome message and system configuration
    welcome();

    // Basic modules, will always run
    wifiSetup();
    otaSetup();
    #if TELNET_SUPPORT
        telnetSetup();
    #endif

    // Do not run the next services if system is flagged stable
    #if SYSTEM_CHECK_ENABLED
        if (!systemCheck()) return;
    #endif

    // Init webserver required before any module that uses API
    #if WEB_SUPPORT
        webSetup();
        wsSetup();
        apiSetup();
    #endif

    #if LIGHT_PROVIDER != LIGHT_PROVIDER_NONE
        lightSetup();
    #endif
    relaySetup();
    buttonSetup();
    ledSetup();
    #if MQTT_SUPPORT
        mqttSetup();
    #endif

    #if MDNS_SUPPORT
        mdnsSetup();
    #endif
    #if LLMNR_SUPPORT
        llmnrSetup();
    #endif
    #if NETBIOS_SUPPORT
        netbiosSetup();
    #endif
    #if SSDP_SUPPORT
        ssdpSetup();
    #endif
    #if NTP_SUPPORT
        ntpSetup();
    #endif
    #if I2C_SUPPORT
        i2cSetup();
        #if I2C_CLEAR_BUS
            i2cClearBus();
        #endif
        i2cScan();
    #endif

    #ifdef ITEAD_SONOFF_RFBRIDGE
        rfbSetup();
    #endif
    #if ALEXA_SUPPORT
        alexaSetup();
    #endif
    #if NOFUSS_SUPPORT
        nofussSetup();
    #endif
    #if INFLUXDB_SUPPORT
        idbSetup();
    #endif
    #if THINGSPEAK_SUPPORT
        tspkSetup();
    #endif
    #if RF_SUPPORT
        rfSetup();
    #endif
    #if IR_SUPPORT
        irSetup();
    #endif
    #if DOMOTICZ_SUPPORT
        domoticzSetup();
    #endif
    #if HOMEASSISTANT_SUPPORT
        haSetup();
    #endif
    #if SENSOR_SUPPORT
        sensorSetup();
    #endif
    #if SCHEDULER_SUPPORT
        schSetup();
    #endif

    // Prepare configuration for version 2.0
    migrate();

    saveSettings();

}

void loop() {

    hardwareLoop();
    settingsLoop();
    wifiLoop();
    otaLoop();

    #if SYSTEM_CHECK_ENABLED
        systemCheckLoop();
        // Do not run the next services if system is flagged stable
        if (!systemCheck()) return;
    #endif

    #if LIGHT_PROVIDER != LIGHT_PROVIDER_NONE
        lightLoop();
    #endif
    relayLoop();
    buttonLoop();
    ledLoop();
    #if MQTT_SUPPORT
        mqttLoop();
    #endif

    #ifdef ITEAD_SONOFF_RFBRIDGE
        rfbLoop();
    #endif
    #if SSDP_SUPPORT
        ssdpLoop();
    #endif
    #if NTP_SUPPORT
        ntpLoop();
    #endif
    #if ALEXA_SUPPORT
        alexaLoop();
    #endif
    #if NOFUSS_SUPPORT
        nofussLoop();
    #endif
    #if RF_SUPPORT
        rfLoop();
    #endif
    #if IR_SUPPORT
        irLoop();
    #endif
    #if SENSOR_SUPPORT
        sensorLoop();
    #endif
<<<<<<< HEAD
    #if SCHEDULER_SUPPORT
        schLoop();
=======
    #if THINGSPEAK_SUPPORT
        tspkLoop();
>>>>>>> 9620e3fe
    #endif

    // Power saving delay
    delay(_loopDelay);

}<|MERGE_RESOLUTION|>--- conflicted
+++ resolved
@@ -436,13 +436,10 @@
     #if SENSOR_SUPPORT
         sensorLoop();
     #endif
-<<<<<<< HEAD
-    #if SCHEDULER_SUPPORT
-        schLoop();
-=======
     #if THINGSPEAK_SUPPORT
         tspkLoop();
->>>>>>> 9620e3fe
+    #endif    #if SCHEDULER_SUPPORT
+        schLoop();
     #endif
 
     // Power saving delay
