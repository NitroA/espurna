--- conflicted
+++ resolved
@@ -279,7 +279,6 @@
 
 }
 
-<<<<<<< HEAD
 // -----------------------------------------------------------------------------
 
 void ledUpdate(bool value) {
@@ -305,7 +304,4 @@
 
 }
 
-#endif LED_SUPPORT
-=======
-#endif // LED_SUPPORT
->>>>>>> b497cc8c
+#endif // LED_SUPPORT