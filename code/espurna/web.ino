--- conflicted
+++ resolved
@@ -326,14 +326,14 @@
     }
 }
 
-<<<<<<< HEAD
 void _webWebSocketOnSend(JsonObject& root) {
     root["webPort"] = webPort();
 }
 
 bool _webKeyCheck(const char * key) {
     return (strncmp(key, "web", 3) == 0);
-=======
+}
+
 void _onRequest(AsyncWebServerRequest *request){
 
     // Send request to subscribers
@@ -345,7 +345,6 @@
     // No subscriber handled the request, return a 404
     request->send(404);
 
->>>>>>> b497cc8c
 }
 
 // -----------------------------------------------------------------------------
@@ -435,7 +434,7 @@
     #else
         _server->begin();
     #endif
-    
+
     DEBUG_MSG_P(PSTR("[WEBSERVER] Webserver running on port %u\n"), port);
 
     // Websocket Callbacks
