/*

WEBSERVER MODULE

Copyright (C) 2016-2017 by Xose Pérez <xose dot perez at gmail dot com>

*/

#if WEB_SUPPORT

#include <ESPAsyncTCP.h>
#include <ESPAsyncWebServer.h>
#include <Hash.h>
#include <FS.h>
#include <AsyncJson.h>
#include <ArduinoJson.h>

#if WEB_EMBEDDED
#include "static/index.html.gz.h"
#endif // WEB_EMBEDDED

#if ASYNC_TCP_SSL_ENABLED & WEB_SSL_ENABLED
#include "static/server.cer.h"
#include "static/server.key.h"
#endif // ASYNC_TCP_SSL_ENABLED & WEB_SSL_ENABLED

// -----------------------------------------------------------------------------

AsyncWebServer * _server;
char _last_modified[50];

// -----------------------------------------------------------------------------
// HOOKS
// -----------------------------------------------------------------------------
<<<<<<< HEAD
// WEBSOCKETS
// -----------------------------------------------------------------------------

void _wsMQTTCallback(unsigned int type, const char * topic, const char * payload) {

    if (type == MQTT_CONNECT_EVENT) {
        wsSend_P(PSTR("{\"mqttStatus\": true}"));
    }

    if (type == MQTT_DISCONNECT_EVENT) {
        wsSend_P(PSTR("{\"mqttStatus\": false}"));
    }

}

void _wsParse(AsyncWebSocketClient *client, uint8_t * payload, size_t length) {

    // Get client ID
    uint32_t client_id = client->id();

    // Parse JSON input
    DynamicJsonBuffer jsonBuffer;
    JsonObject& root = jsonBuffer.parseObject((char *) payload);
    if (!root.success()) {
        DEBUG_MSG_P(PSTR("[WEBSOCKET] Error parsing data\n"));
        wsSend_P(client_id, PSTR("{\"message\": 3}"));
        return;
    }

    // Check actions
    if (root.containsKey("action")) {

        String action = root["action"];

        DEBUG_MSG_P(PSTR("[WEBSOCKET] Requested action: %s\n"), action.c_str());

        if (action.equals("reset")) {
            customReset(CUSTOM_RESET_WEB);
            ESP.restart();
        }

        #ifdef ITEAD_SONOFF_RFBRIDGE
        if (action.equals("rfblearn") && root.containsKey("data")) {
            JsonObject& data = root["data"];
            rfbLearn(data["id"], data["status"]);
        }
        if (action.equals("rfbforget") && root.containsKey("data")) {
            JsonObject& data = root["data"];
            rfbForget(data["id"], data["status"]);
        }
        if (action.equals("rfbsend") && root.containsKey("data")) {
            JsonObject& data = root["data"];
            rfbStore(data["id"], data["status"], data["data"].as<const char*>());
        }
        #endif

        if (action.equals("restore") && root.containsKey("data")) {

            JsonObject& data = root["data"];
            if (!data.containsKey("app") || (data["app"] != APP_NAME)) {
                wsSend_P(client_id, PSTR("{\"message\": 4}"));
                return;
            }

            for (unsigned int i = EEPROM_DATA_END; i < SPI_FLASH_SEC_SIZE; i++) {
                EEPROM.write(i, 0xFF);
            }

            for (auto element : data) {
                if (strcmp(element.key, "app") == 0) continue;
                if (strcmp(element.key, "version") == 0) continue;
                setSetting(element.key, element.value.as<char*>());
            }

            saveSettings();

            wsSend_P(client_id, PSTR("{\"message\": 5}"));

        }

        if (action.equals("reconnect")) {

            // Let the HTTP request return and disconnect after 100ms
            _web_defer.once_ms(100, wifiDisconnect);

        }

        if (action.equals("relay") && root.containsKey("data")) {

            JsonObject& data = root["data"];

            if (data.containsKey("status")) {

                unsigned char value = relayParsePayload(data["status"]);

                if (value == 3) {

                    relayWS();

                } else if (value < 3) {

                    unsigned int relayID = 0;
                    if (data.containsKey("id")) {
                        String value = data["id"];
                        relayID = value.toInt();
                    }

                    // Action to perform
                    if (value == 0) {
                        relayStatus(relayID, false);
                    } else if (value == 1) {
                        relayStatus(relayID, true);
                    } else if (value == 2) {
                        relayToggle(relayID);
                    }

                }

            }

        }

        #if HOMEASSISTANT_SUPPORT
            if (action.equals("ha_add") && root.containsKey("data")) {
                String value = root["data"];
                setSetting("haPrefix", value);
                haSend(true);
                wsSend_P(client_id, PSTR("{\"message\": 6}"));
            }
            if (action.equals("ha_del") && root.containsKey("data")) {
                String value = root["data"];
                setSetting("haPrefix", value);
                haSend(false);
                wsSend_P(client_id, PSTR("{\"message\": 6}"));
            }
        #endif

        #if LIGHT_PROVIDER != LIGHT_PROVIDER_NONE

            if (lightHasColor()) {

                if (action.equals("rgb") && root.containsKey("data")) {
                    lightColor((const char *) root["data"], true);
                    lightUpdate(true, true);
                }

                if (action.equals("brightness") && root.containsKey("data")) {
                    lightBrightness(root["data"]);
                    lightUpdate(true, true);
                }

                if (action.equals("hsv") && root.containsKey("data")) {
                    lightColor((const char *) root["data"], false);
                    lightUpdate(true, true);
                }

            }

            if (action.equals("channel") && root.containsKey("data")) {
                JsonObject& data = root["data"];
                if (data.containsKey("id") && data.containsKey("value")) {
                    lightChannel(data["id"], data["value"]);
                    lightUpdate(true, true);
                }
            }

            #ifdef LIGHT_PROVIDER_EXPERIMENTAL_RGB_ONLY_HSV_IR
                if (action.equals("anim_mode") && root.containsKey("data")) {
                    lightAnimMode(root["data"]);
                    lightUpdate(true, true);
                }
                if (action.equals("anim_speed") && root.containsKey("data")) {
                    lightAnimSpeed(root["data"]);
                    lightUpdate(true, true);
                }
            #endif //LIGHT_PROVIDER_EXPERIMENTAL_RGB_ONLY_HSV_IR

        #endif //LIGHT_PROVIDER != LIGHT_PROVIDER_NONE

    };

    // Check config
    if (root.containsKey("config") && root["config"].is<JsonArray&>()) {

        JsonArray& config = root["config"];
        DEBUG_MSG_P(PSTR("[WEBSOCKET] Parsing configuration data\n"));

        unsigned char webMode = WEB_MODE_NORMAL;

        bool save = false;
        bool changed = false;
        bool changedMQTT = false;
        bool changedNTP = false;

        unsigned int network = 0;
        unsigned int dczRelayIdx = 0;
        String adminPass;

        for (unsigned int i=0; i<config.size(); i++) {

            String key = config[i]["name"];
            String value = config[i]["value"];

            // Skip firmware filename
            if (key.equals("filename")) continue;

            #if POWER_PROVIDER != POWER_PROVIDER_NONE

                if (key == "pwrExpectedP") {
                    powerCalibrate(POWER_MAGNITUDE_ACTIVE, value.toFloat());
                    changed = true;
                    continue;
                }

                if (key == "pwrExpectedV") {
                    powerCalibrate(POWER_MAGNITUDE_VOLTAGE, value.toFloat());
                    changed = true;
                    continue;
                }

                if (key == "pwrExpectedC") {
                    powerCalibrate(POWER_MAGNITUDE_CURRENT, value.toFloat());
                    changed = true;
                    continue;
                }

                if (key == "pwrExpectedF") {
                    powerCalibrate(POWER_MAGNITUDE_POWER_FACTOR, value.toFloat());
                    changed = true;
                    continue;
                }

                if (key == "pwrResetCalibration") {
                    if (value.toInt() == 1) {
                        powerResetCalibration();
                        changed = true;
                    }
                    continue;
                }

            #endif

            #if DOMOTICZ_SUPPORT

                if (key == "dczRelayIdx") {
                    if (dczRelayIdx >= relayCount()) continue;
                    key = key + String(dczRelayIdx);
                    ++dczRelayIdx;
                }

            #else

                if (key.startsWith("dcz")) continue;

            #endif

            // Web portions
            if (key == "webPort") {
                if ((value.toInt() == 0) || (value.toInt() == 80)) {
                    save = changed = true;
                    delSetting(key);
                    continue;
                }
            }

            if (key == "webMode") {
                webMode = value.toInt();
                continue;
            }

            // Check password
            if (key == "adminPass1") {
                adminPass = value;
                continue;
            }
            if (key == "adminPass2") {
                if (!value.equals(adminPass)) {
                    wsSend_P(client_id, PSTR("{\"message\": 7}"));
                    return;
                }
                if (value.length() == 0) continue;
                wsSend_P(client_id, PSTR("{\"action\": \"reload\"}"));
                key = String("adminPass");
            }

            if (key == "ssid") {
                key = key + String(network);
            }
            if (key == "pass") {
                key = key + String(network);
            }
            if (key == "ip") {
                key = key + String(network);
            }
            if (key == "gw") {
                key = key + String(network);
            }
            if (key == "mask") {
                key = key + String(network);
            }
            if (key == "dns") {
                key = key + String(network);
                ++network;
            }

            if (value != getSetting(key)) {
                //DEBUG_MSG_P(PSTR("[WEBSOCKET] Storing %s = %s\n", key.c_str(), value.c_str()));
                setSetting(key, value);
                save = changed = true;
                if (key.startsWith("mqtt")) changedMQTT = true;
                #if NTP_SUPPORT
                    if (key.startsWith("ntp")) changedNTP = true;
                #endif
            }

        }

        if (webMode == WEB_MODE_NORMAL) {

            // Clean wifi networks
            int i = 0;
            while (i < network) {
                if (getSetting("ssid" + String(i)).length() == 0) {
                    delSetting("ssid" + String(i));
                    break;
                }
                if (getSetting("pass" + String(i)).length() == 0) delSetting("pass" + String(i));
                if (getSetting("ip" + String(i)).length() == 0) delSetting("ip" + String(i));
                if (getSetting("gw" + String(i)).length() == 0) delSetting("gw" + String(i));
                if (getSetting("mask" + String(i)).length() == 0) delSetting("mask" + String(i));
                if (getSetting("dns" + String(i)).length() == 0) delSetting("dns" + String(i));
                ++i;
            }
            while (i < WIFI_MAX_NETWORKS) {
                if (getSetting("ssid" + String(i)).length() > 0) {
                    save = changed = true;
                }
                delSetting("ssid" + String(i));
                delSetting("pass" + String(i));
                delSetting("ip" + String(i));
                delSetting("gw" + String(i));
                delSetting("mask" + String(i));
                delSetting("dns" + String(i));
                ++i;
            }

        }

        // Save settings
        if (save) {

            saveSettings();
            wifiConfigure();
            otaConfigure();
            if (changedMQTT) {
                mqttConfigure();
                mqttDisconnect();
            }

            #if ALEXA_SUPPORT
                alexaConfigure();
            #endif
            #if INFLUXDB_SUPPORT
                influxDBConfigure();
            #endif
            #if DOMOTICZ_SUPPORT
                domoticzConfigure();
            #endif
            #if NOFUSS_SUPPORT
                nofussConfigure();
            #endif
            #if RF_SUPPORT
                rfBuildCodes();
            #endif
            #if POWER_PROVIDER != POWER_PROVIDER_NONE
                powerConfigure();
            #endif

            #if LIGHT_PROVIDER != LIGHT_PROVIDER_NONE
                #if LIGHT_SAVE_ENABLED == 0
                    lightSave();
                #endif
            #endif

            #if NTP_SUPPORT
                if (changedNTP) ntpConfigure();
            #endif

        }

        if (changed) {
            wsSend_P(client_id, PSTR("{\"message\": 8}"));
        } else {
            wsSend_P(client_id, PSTR("{\"message\": 9}"));
        }

    }

}

void _wsStart(uint32_t client_id) {

    char chipid[7];
    snprintf_P(chipid, sizeof(chipid), PSTR("%06X"), ESP.getChipId());

    DynamicJsonBuffer jsonBuffer;
    JsonObject& root = jsonBuffer.createObject();

    bool changePassword = false;
    #if WEB_FORCE_PASS_CHANGE
        String adminPass = getSetting("adminPass", ADMIN_PASS);
        if (adminPass.equals(ADMIN_PASS)) changePassword = true;
    #endif

    if (changePassword) {

        root["webMode"] = WEB_MODE_PASSWORD;

    } else {

        root["webMode"] = WEB_MODE_NORMAL;

        root["app_name"] = APP_NAME;
        root["app_version"] = APP_VERSION;
        root["app_build"] = buildTime();

        root["manufacturer"] = String(MANUFACTURER);
        root["chipid"] = chipid;
        root["mac"] = WiFi.macAddress();
        root["device"] = String(DEVICE);
        root["hostname"] = getSetting("hostname");
        root["network"] = getNetwork();
        root["deviceip"] = getIP();
        root["time"] = ntpDateTime();
        root["uptime"] = getUptime();
        root["heap"] = ESP.getFreeHeap();
        root["sketch_size"] = ESP.getSketchSize();
        root["free_size"] = ESP.getFreeSketchSpace();

        #if NTP_SUPPORT
            root["ntpVisible"] = 1;
            root["ntpStatus"] = ntpConnected();
            root["ntpServer1"] = getSetting("ntpServer1", NTP_SERVER);
            root["ntpServer2"] = getSetting("ntpServer2");
            root["ntpServer3"] = getSetting("ntpServer3");
            root["ntpOffset"] = getSetting("ntpOffset", NTP_TIME_OFFSET).toInt();
            root["ntpDST"] = getSetting("ntpDST", NTP_DAY_LIGHT).toInt() == 1;
        #endif

        root["mqttStatus"] = mqttConnected();
        root["mqttEnabled"] = mqttEnabled();
        root["mqttServer"] = getSetting("mqttServer", MQTT_SERVER);
        root["mqttPort"] = getSetting("mqttPort", MQTT_PORT);
        root["mqttUser"] = getSetting("mqttUser");
        root["mqttPassword"] = getSetting("mqttPassword");
        #if ASYNC_TCP_SSL_ENABLED
            root["mqttsslVisible"] = 1;
            root["mqttUseSSL"] = getSetting("mqttUseSSL", 0).toInt() == 1;
            root["mqttFP"] = getSetting("mqttFP");
        #endif
        root["mqttTopic"] = getSetting("mqttTopic", MQTT_TOPIC);
        root["mqttUseJson"] = getSetting("mqttUseJson", MQTT_USE_JSON).toInt() == 1;

        JsonArray& relay = root.createNestedArray("relayStatus");
        for (unsigned char relayID=0; relayID<relayCount(); relayID++) {
            relay.add(relayStatus(relayID));
        }

        #if LIGHT_PROVIDER != LIGHT_PROVIDER_NONE
            root["colorVisible"] = 1;
            root["useColor"] = getSetting("useColor", LIGHT_USE_COLOR).toInt() == 1;
            root["useWhite"] = getSetting("useWhite", LIGHT_USE_WHITE).toInt() == 1;
            root["useGamma"] = getSetting("useGamma", LIGHT_USE_GAMMA).toInt() == 1;
            root["useCSS"] = getSetting("useCSS", LIGHT_USE_CSS).toInt() == 1;
            bool useRGB = getSetting("useRGB", LIGHT_USE_RGB).toInt() == 1;
            root["useRGB"] = useRGB;
            if (lightHasColor()) {
                if (useRGB) {
                    root["rgb"] = lightColor(true);
                    root["brightness"] = lightBrightness();
                } else {
                    root["hsv"] = lightColor(false);
                }
                #ifdef LIGHT_PROVIDER_EXPERIMENTAL_RGB_ONLY_HSV_IR
                    root["anim_mode"] = lightAnimMode();
                    root["anim_speed"] = lightAnimSpeed();
                #endif // LIGHT_PROVIDER_EXPERIMENTAL_RGB_ONLY_HSV_IR
            }
            JsonArray& channels = root.createNestedArray("channels");
            for (unsigned char id=0; id < lightChannels(); id++) {
                channels.add(lightChannel(id));
            }
        #endif

        root["relayMode"] = getSetting("relayMode", RELAY_MODE);
        root["relayPulseMode"] = getSetting("relayPulseMode", RELAY_PULSE_MODE);
        root["relayPulseTime"] = getSetting("relayPulseTime", RELAY_PULSE_TIME).toFloat();
        if (relayCount() > 1) {
            root["multirelayVisible"] = 1;
            root["relaySync"] = getSetting("relaySync", RELAY_SYNC);
        }

        root["btnDelay"] = getSetting("btnDelay", BUTTON_DBLCLICK_DELAY).toInt();

        root["webPort"] = getSetting("webPort", WEB_PORT).toInt();

        root["apiEnabled"] = getSetting("apiEnabled", API_ENABLED).toInt() == 1;
        root["apiKey"] = getSetting("apiKey");
        root["apiRealTime"] = getSetting("apiRealTime", API_REAL_TIME_VALUES).toInt() == 1;

        root["tmpUnits"] = getSetting("tmpUnits", TMP_UNITS).toInt();
        root["tmpCorrection"] = getSetting("tmpCorrection", TMP_CORRECTION).toFloat();

        #if HOMEASSISTANT_SUPPORT
            root["haVisible"] = 1;
            root["haPrefix"] = getSetting("haPrefix", HOMEASSISTANT_PREFIX);
        #endif // HOMEASSISTANT_SUPPORT

        #if DOMOTICZ_SUPPORT

            root["dczVisible"] = 1;
            root["dczEnabled"] = getSetting("dczEnabled", DOMOTICZ_ENABLED).toInt() == 1;
            root["dczTopicIn"] = getSetting("dczTopicIn", DOMOTICZ_IN_TOPIC);
            root["dczTopicOut"] = getSetting("dczTopicOut", DOMOTICZ_OUT_TOPIC);

            JsonArray& dczRelayIdx = root.createNestedArray("dczRelayIdx");
            for (byte i=0; i<relayCount(); i++) {
                dczRelayIdx.add(domoticzIdx(i));
            }

            #if DHT_SUPPORT
                root["dczTmpIdx"] = getSetting("dczTmpIdx").toInt();
                root["dczHumIdx"] = getSetting("dczHumIdx").toInt();
            #endif

            #if DS18B20_SUPPORT
                root["dczTmpIdx"] = getSetting("dczTmpIdx").toInt();
            #endif

            #if ANALOG_SUPPORT
                root["dczAnaIdx"] = getSetting("dczAnaIdx").toInt();
            #endif

            #if POWER_PROVIDER != POWER_PROVIDER_NONE
                root["dczPowIdx"] = getSetting("dczPowIdx").toInt();
                root["dczEnergyIdx"] = getSetting("dczEnergyIdx").toInt();
                root["dczCurrentIdx"] = getSetting("dczCurrentIdx").toInt();
                #if POWER_HAS_ACTIVE
                    root["dczVoltIdx"] = getSetting("dczVoltIdx").toInt();
                #endif
            #endif

        #endif

        #if INFLUXDB_SUPPORT
            root["idbVisible"] = 1;
            root["idbHost"] = getSetting("idbHost");
            root["idbPort"] = getSetting("idbPort", INFLUXDB_PORT).toInt();
            root["idbDatabase"] = getSetting("idbDatabase");
            root["idbUsername"] = getSetting("idbUsername");
            root["idbPassword"] = getSetting("idbPassword");
        #endif

        #if ALEXA_SUPPORT
            root["alexaVisible"] = 1;
            root["alexaEnabled"] = getSetting("alexaEnabled", ALEXA_ENABLED).toInt() == 1;
        #endif

        #if DS18B20_SUPPORT
            root["dsVisible"] = 1;
            root["dsTmp"] = getDSTemperatureStr();
        #endif

        #if DHT_SUPPORT
            root["dhtVisible"] = 1;
            root["dhtTmp"] = getDHTTemperature();
            root["dhtHum"] = getDHTHumidity();
        #endif

        #if RF_SUPPORT
            root["rfVisible"] = 1;
            root["rfChannel"] = getSetting("rfChannel", RF_CHANNEL);
            root["rfDevice"] = getSetting("rfDevice", RF_DEVICE);
        #endif

        #if ANALOG_SUPPORT
            root["analogVisible"] = 1;
            root["analogValue"] = getAnalog();
        #endif

        #if COUNTER_SUPPORT
            root["counterVisible"] = 1;
            root["counterValue"] = getCounter();
        #endif

        #if POWER_PROVIDER != POWER_PROVIDER_NONE
            root["pwrVisible"] = 1;
            root["pwrCurrent"] = getCurrent();
            root["pwrVoltage"] = getVoltage();
            root["pwrApparent"] = getApparentPower();
            root["pwrEnergy"] = getPowerEnergy();
            root["pwrReadEvery"] = powerReadInterval();
            root["pwrReportEvery"] = powerReportInterval();
            #if POWER_HAS_ACTIVE
                root["pwrActive"] = getActivePower();
                root["pwrReactive"] = getReactivePower();
                root["pwrFactor"] = int(100 * getPowerFactor());
            #endif
            #if (POWER_PROVIDER == POWER_PROVIDER_EMON_ANALOG) || (POWER_PROVIDER == POWER_PROVIDER_EMON_ADC121)
                root["emonVisible"] = 1;
            #endif
            #if POWER_PROVIDER == POWER_PROVIDER_HLW8012
                root["hlwVisible"] = 1;
            #endif
            #if POWER_PROVIDER == POWER_PROVIDER_V9261F
                root["v9261fVisible"] = 1;
            #endif
            #if POWER_PROVIDER == POWER_PROVIDER_ECH1560
                root["ech1560fVisible"] = 1;
            #endif
        #endif

        #if NOFUSS_SUPPORT
            root["nofussVisible"] = 1;
            root["nofussEnabled"] = getSetting("nofussEnabled", NOFUSS_ENABLED).toInt() == 1;
            root["nofussServer"] = getSetting("nofussServer", NOFUSS_SERVER);
        #endif

        #ifdef ITEAD_SONOFF_RFBRIDGE
            root["rfbVisible"] = 1;
            root["rfbCount"] = relayCount();
            JsonArray& rfb = root.createNestedArray("rfb");
            for (byte id=0; id<relayCount(); id++) {
                for (byte status=0; status<2; status++) {
                    JsonObject& node = rfb.createNestedObject();
                    node["id"] = id;
                    node["status"] = status;
                    node["data"] = rfbRetrieve(id, status == 1);
                }
            }
        #endif

        #if TELNET_SUPPORT
            root["telnetVisible"] = 1;
            root["telnetSTA"] = getSetting("telnetSTA", TELNET_STA).toInt() == 1;
        #endif

        root["maxNetworks"] = WIFI_MAX_NETWORKS;
        JsonArray& wifi = root.createNestedArray("wifi");
        for (byte i=0; i<WIFI_MAX_NETWORKS; i++) {
            if (getSetting("ssid" + String(i)).length() == 0) break;
            JsonObject& network = wifi.createNestedObject();
            network["ssid"] = getSetting("ssid" + String(i));
            network["pass"] = getSetting("pass" + String(i));
            network["ip"] = getSetting("ip" + String(i));
            network["gw"] = getSetting("gw" + String(i));
            network["mask"] = getSetting("mask" + String(i));
            network["dns"] = getSetting("dns" + String(i));
        }

    }

    String output;
    root.printTo(output);
    wsSend(client_id, (char *) output.c_str());

}

bool _wsAuth(AsyncWebSocketClient * client) {

    IPAddress ip = client->remoteIP();
    unsigned long now = millis();
    unsigned short index = 0;

    for (index = 0; index < WS_BUFFER_SIZE; index++) {
        if ((_ticket[index].ip == ip) && (now - _ticket[index].timestamp < WS_TIMEOUT)) break;
    }

    if (index == WS_BUFFER_SIZE) {
        DEBUG_MSG_P(PSTR("[WEBSOCKET] Validation check failed\n"));
        wsSend_P(client->id(), PSTR("{\"message\": 10}"));
        return false;
    }

    return true;

}

void _wsEvent(AsyncWebSocket * server, AsyncWebSocketClient * client, AwsEventType type, void * arg, uint8_t *data, size_t len){

    if (type == WS_EVT_CONNECT) {

        // Authorize
        #ifndef NOWSAUTH
            if (!_wsAuth(client)) return;
        #endif

        IPAddress ip = client->remoteIP();
        DEBUG_MSG_P(PSTR("[WEBSOCKET] #%u connected, ip: %d.%d.%d.%d, url: %s\n"), client->id(), ip[0], ip[1], ip[2], ip[3], server->url());
        _wsStart(client->id());
        client->_tempObject = new WebSocketIncommingBuffer(&_wsParse, true);
        wifiReconnectCheck();

    } else if(type == WS_EVT_DISCONNECT) {
        DEBUG_MSG_P(PSTR("[WEBSOCKET] #%u disconnected\n"), client->id());
        if (client->_tempObject) {
            delete (WebSocketIncommingBuffer *) client->_tempObject;
        }
        wifiReconnectCheck();

    } else if(type == WS_EVT_ERROR) {
        DEBUG_MSG_P(PSTR("[WEBSOCKET] #%u error(%u): %s\n"), client->id(), *((uint16_t*)arg), (char*)data);

    } else if(type == WS_EVT_PONG) {
        DEBUG_MSG_P(PSTR("[WEBSOCKET] #%u pong(%u): %s\n"), client->id(), len, len ? (char*) data : "");

    } else if(type == WS_EVT_DATA) {
        WebSocketIncommingBuffer *buffer = (WebSocketIncommingBuffer *)client->_tempObject;
        AwsFrameInfo * info = (AwsFrameInfo*)arg;
        buffer->data_event(client, info, data, len);

    }


}

// -----------------------------------------------------------------------------

bool wsConnected() {
    return (_ws.count() > 0);
}

void wsSend(const char * payload) {
    if (_ws.count() > 0) {
        _ws.textAll(payload);
    }
}

void wsSend_P(PGM_P payload) {
    if (_ws.count() > 0) {
        char buffer[strlen_P(payload)];
        strcpy_P(buffer, payload);
        _ws.textAll(buffer);
    }
}

void wsSend(uint32_t client_id, const char * payload) {
    _ws.text(client_id, payload);
}

void wsSend_P(uint32_t client_id, PGM_P payload) {
    char buffer[strlen_P(payload)];
    strcpy_P(buffer, payload);
    _ws.text(client_id, buffer);
}

void wsSetup() {
    _ws.onEvent(_wsEvent);
    mqttRegister(_wsMQTTCallback);
    _server->addHandler(&_ws);
    _server->on("/auth", HTTP_GET, _onAuth);
}

// -----------------------------------------------------------------------------
// API
// -----------------------------------------------------------------------------

bool _authAPI(AsyncWebServerRequest *request) {

    if (getSetting("apiEnabled", API_ENABLED).toInt() == 0) {
        DEBUG_MSG_P(PSTR("[WEBSERVER] HTTP API is not enabled\n"));
        request->send(403);
        return false;
    }

    if (!request->hasParam("apikey", (request->method() == HTTP_PUT))) {
        DEBUG_MSG_P(PSTR("[WEBSERVER] Missing apikey parameter\n"));
        request->send(403);
        return false;
    }

    AsyncWebParameter* p = request->getParam("apikey", (request->method() == HTTP_PUT));
    if (!p->value().equals(getSetting("apiKey"))) {
        DEBUG_MSG_P(PSTR("[WEBSERVER] Wrong apikey parameter\n"));
        request->send(403);
        return false;
    }

    return true;

}

bool _asJson(AsyncWebServerRequest *request) {
    bool asJson = false;
    if (request->hasHeader("Accept")) {
        AsyncWebHeader* h = request->getHeader("Accept");
        asJson = h->value().equals("application/json");
    }
    return asJson;
}

ArRequestHandlerFunction _bindAPI(unsigned int apiID) {

    return [apiID](AsyncWebServerRequest *request) {

        _webLog(request);
        if (!_authAPI(request)) return;

        web_api_t api = _apis[apiID];

        // Check if its a PUT
        if (api.putFn != NULL) {
            if (request->hasParam("value", request->method() == HTTP_PUT)) {
                AsyncWebParameter* p = request->getParam("value", request->method() == HTTP_PUT);
                (api.putFn)((p->value()).c_str());
            }
        }

        // Get response from callback
        char value[API_BUFFER_SIZE];
        (api.getFn)(value, API_BUFFER_SIZE);

        // The response will be a 404 NOT FOUND if the resource is not available
        if (!value) {
            DEBUG_MSG_P(PSTR("[API] Sending 404 response\n"));
            request->send(404);
            return;
        }
        DEBUG_MSG_P(PSTR("[API] Sending response '%s'\n"), value);

        // Format response according to the Accept header
        if (_asJson(request)) {
            char buffer[64];
            snprintf_P(buffer, sizeof(buffer), PSTR("{ \"%s\": %s }"), api.key, value);
            request->send(200, "application/json", buffer);
        } else {
            request->send(200, "text/plain", value);
        }

    };

}

void _onAPIs(AsyncWebServerRequest *request) {

    _webLog(request);

    if (!_authAPI(request)) return;

    bool asJson = _asJson(request);

    String output;
    if (asJson) {
        DynamicJsonBuffer jsonBuffer;
        JsonObject& root = jsonBuffer.createObject();
        for (unsigned int i=0; i < _apis.size(); i++) {
            root[_apis[i].key] = _apis[i].url;
        }
        root.printTo(output);
        request->send(200, "application/json", output);

    } else {
        for (unsigned int i=0; i < _apis.size(); i++) {
            output += _apis[i].key + String(" -> ") + _apis[i].url + String("\n");
        }
        request->send(200, "text/plain", output);
    }

}

void _onRPC(AsyncWebServerRequest *request) {

    _webLog(request);

    if (!_authAPI(request)) return;

    //bool asJson = _asJson(request);
    int response = 404;

    if (request->hasParam("action")) {

        AsyncWebParameter* p = request->getParam("action");
        String action = p->value();
        DEBUG_MSG_P(PSTR("[RPC] Action: %s\n"), action.c_str());

        if (action.equals("reset")) {
            response = 200;
            _web_defer.once_ms(100, []() {
                customReset(CUSTOM_RESET_RPC);
                ESP.restart();
            });
        }

    }

    request->send(response);

}

// -----------------------------------------------------------------------------

void apiRegister(const char * url, const char * key, apiGetCallbackFunction getFn, apiPutCallbackFunction putFn) {

    // Store it
    web_api_t api;
    char buffer[40];
    snprintf_P(buffer, sizeof(buffer), PSTR("/api/%s"), url);
    api.url = strdup(buffer);
    api.key = strdup(key);
    api.getFn = getFn;
    api.putFn = putFn;
    _apis.push_back(api);

    // Bind call
    unsigned int methods = HTTP_GET;
    if (putFn != NULL) methods += HTTP_PUT;
    _server->on(buffer, methods, _bindAPI(_apis.size() - 1));

}

void apiSetup() {
    _server->on("/apis", HTTP_GET, _onAPIs);
    _server->on("/rpc", HTTP_GET, _onRPC);
}

// -----------------------------------------------------------------------------
// WEBSERVER
// -----------------------------------------------------------------------------

void _webLog(AsyncWebServerRequest *request) {
    DEBUG_MSG_P(PSTR("[WEBSERVER] Request: %s %s\n"), request->methodToString(), request->url().c_str());
}

bool _authenticate(AsyncWebServerRequest *request) {
    String password = getSetting("adminPass", ADMIN_PASS);
    char httpPassword[password.length() + 1];
    password.toCharArray(httpPassword, password.length() + 1);
    return request->authenticate(WEB_USERNAME, httpPassword);
}

void _onAuth(AsyncWebServerRequest *request) {

    _webLog(request);
    if (!_authenticate(request)) return request->requestAuthentication();

    IPAddress ip = request->client()->remoteIP();
    unsigned long now = millis();
    unsigned short index;
    for (index = 0; index < WS_BUFFER_SIZE; index++) {
        if (_ticket[index].ip == ip) break;
        if (_ticket[index].timestamp == 0) break;
        if (now - _ticket[index].timestamp > WS_TIMEOUT) break;
    }
    if (index == WS_BUFFER_SIZE) {
        request->send(429);
    } else {
        _ticket[index].ip = ip;
        _ticket[index].timestamp = now;
        request->send(204);
    }

}
=======
>>>>>>> 9ac2cad8

void _onGetConfig(AsyncWebServerRequest *request) {

    webLog(request);
    if (!_authenticate(request)) return request->requestAuthentication();

    AsyncJsonResponse * response = new AsyncJsonResponse();
    JsonObject& root = response->getRoot();

    root["app"] = APP_NAME;
    root["version"] = APP_VERSION;

    unsigned int size = settingsKeyCount();
    for (unsigned int i=0; i<size; i++) {
        String key = settingsKeyName(i);
        String value = getSetting(key);
        root[key] = value;
    }

    char buffer[100];
    snprintf_P(buffer, sizeof(buffer), PSTR("attachment; filename=\"%s-backup.json\""), (char *) getSetting("hostname").c_str());
    response->addHeader("Content-Disposition", buffer);
    response->setLength();
    request->send(response);

}

#if WEB_EMBEDDED
void _onHome(AsyncWebServerRequest *request) {

    webLog(request);
    if (!_authenticate(request)) return request->requestAuthentication();

    if (request->header("If-Modified-Since").equals(_last_modified)) {

        request->send(304);

    } else {

        #if ASYNC_TCP_SSL_ENABLED

            // Chunked response, we calculate the chunks based on free heap (in multiples of 32)
            // This is necessary when a TLS connection is open since it sucks too much memory
            DEBUG_MSG_P(PSTR("[MAIN] Free heap: %d bytes\n"), ESP.getFreeHeap());
            size_t max = (ESP.getFreeHeap() / 3) & 0xFFE0;

            AsyncWebServerResponse *response = request->beginChunkedResponse("text/html", [max](uint8_t *buffer, size_t maxLen, size_t index) -> size_t {

                // Get the chunk based on the index and maxLen
                size_t len = index_html_gz_len - index;
                if (len > maxLen) len = maxLen;
                if (len > max) len = max;
                if (len > 0) memcpy_P(buffer, index_html_gz + index, len);

                DEBUG_MSG_P(PSTR("[WEB] Sending %d%%%% (max chunk size: %4d)\r"), int(100 * index / index_html_gz_len), max);
                if (len == 0) DEBUG_MSG_P(PSTR("\n"));

                // Return the actual length of the chunk (0 for end of file)
                return len;

            });

        #else

            AsyncWebServerResponse *response = request->beginResponse_P(200, "text/html", index_html_gz, index_html_gz_len);

        #endif

        response->addHeader("Content-Encoding", "gzip");
        response->addHeader("Last-Modified", _last_modified);
        request->send(response);

    }

}
#endif

#if ASYNC_TCP_SSL_ENABLED & WEB_SSL_ENABLED

int _onCertificate(void * arg, const char *filename, uint8_t **buf) {

#if WEB_EMBEDDED

    if (strcmp(filename, "server.cer") == 0) {
        uint8_t * nbuf = (uint8_t*) malloc(server_cer_len);
        memcpy_P(nbuf, server_cer, server_cer_len);
        *buf = nbuf;
        DEBUG_MSG_P(PSTR("[WEB] SSL File: %s - OK\n"), filename);
        return server_cer_len;
    }

    if (strcmp(filename, "server.key") == 0) {
        uint8_t * nbuf = (uint8_t*) malloc(server_key_len);
        memcpy_P(nbuf, server_key, server_key_len);
        *buf = nbuf;
        DEBUG_MSG_P(PSTR("[WEB] SSL File: %s - OK\n"), filename);
        return server_key_len;
    }

    DEBUG_MSG_P(PSTR("[WEB] SSL File: %s - ERROR\n"), filename);
    *buf = 0;
    return 0;

#else

    File file = SPIFFS.open(filename, "r");
    if (file) {
        size_t size = file.size();
        uint8_t * nbuf = (uint8_t*) malloc(size);
        if (nbuf) {
            size = file.read(nbuf, size);
            file.close();
            *buf = nbuf;
            DEBUG_MSG_P(PSTR("[WEB] SSL File: %s - OK\n"), filename);
            return size;
        }
        file.close();
    }
    DEBUG_MSG_P(PSTR("[WEB] SSL File: %s - ERROR\n"), filename);
    *buf = 0;
    return 0;

#endif

}

#endif

void _onUpgrade(AsyncWebServerRequest *request) {

    webLog(request);
    if (!_authenticate(request)) return request->requestAuthentication();

    char buffer[10];
    if (!Update.hasError()) {
        sprintf_P(buffer, PSTR("OK"));
    } else {
        sprintf_P(buffer, PSTR("ERROR %d"), Update.getError());
    }

    AsyncWebServerResponse *response = request->beginResponse(200, "text/plain", buffer);
    response->addHeader("Connection", "close");
    if (!Update.hasError()) {
        deferredReset(100, CUSTOM_RESET_UPGRADE);
    }
    request->send(response);

}

void _onUpgradeData(AsyncWebServerRequest *request, String filename, size_t index, uint8_t *data, size_t len, bool final) {
    if (!index) {
        DEBUG_MSG_P(PSTR("[UPGRADE] Start: %s\n"), filename.c_str());
        Update.runAsync(true);
        if (!Update.begin((ESP.getFreeSketchSpace() - 0x1000) & 0xFFFFF000)) {
            #ifdef DEBUG_PORT
                Update.printError(DEBUG_PORT);
            #endif
        }
    }
    if (!Update.hasError()) {
        if (Update.write(data, len) != len) {
            #ifdef DEBUG_PORT
                Update.printError(DEBUG_PORT);
            #endif
        }
    }
    if (final) {
        if (Update.end(true)){
            DEBUG_MSG_P(PSTR("[UPGRADE] Success:  %u bytes\n"), index + len);
        } else {
            #ifdef DEBUG_PORT
                Update.printError(DEBUG_PORT);
            #endif
        }
    } else {
        DEBUG_MSG_P(PSTR("[UPGRADE] Progress: %u bytes\r"), index + len);
    }
}

// -----------------------------------------------------------------------------

bool _authenticate(AsyncWebServerRequest *request) {
    String password = getSetting("adminPass", ADMIN_PASS);
    char httpPassword[password.length() + 1];
    password.toCharArray(httpPassword, password.length() + 1);
    return request->authenticate(WEB_USERNAME, httpPassword);
}

// -----------------------------------------------------------------------------

AsyncWebServer * webServer() {
    return _server;
}

void webLog(AsyncWebServerRequest *request) {
    DEBUG_MSG_P(PSTR("[WEBSERVER] Request: %s %s\n"), request->methodToString(), request->url().c_str());
}

void webSetup() {

    // Cache the Last-Modifier header value
    snprintf_P(_last_modified, sizeof(_last_modified), PSTR("%s %s GMT"), __DATE__, __TIME__);

    // Create server
    #if ASYNC_TCP_SSL_ENABLED & WEB_SSL_ENABLED
    unsigned int port = 443;
    #else
    unsigned int port = getSetting("webPort", WEB_PORT).toInt();
    #endif
    _server = new AsyncWebServer(port);

    // Rewrites
    _server->rewrite("/", "/index.html");

    // Serve home (basic authentication protection)
    #if WEB_EMBEDDED
        _server->on("/index.html", HTTP_GET, _onHome);
    #endif
    _server->on("/config", HTTP_GET, _onGetConfig);
    _server->on("/upgrade", HTTP_POST, _onUpgrade, _onUpgradeData);

    // Serve static files
    #if SPIFFS_SUPPORT
        _server->serveStatic("/", SPIFFS, "/")
            .setLastModified(_last_modified)
            .setFilter([](AsyncWebServerRequest *request) -> bool {
                webLog(request);
                return true;
            });
    #endif

    // 404
    _server->onNotFound([](AsyncWebServerRequest *request){
        request->send(404);
    });

    // Run server
    #if ASYNC_TCP_SSL_ENABLED & WEB_SSL_ENABLED
    _server->onSslFileRequest(_onCertificate, NULL);
    _server->beginSecure("server.cer", "server.key", NULL);
    #else
    _server->begin();
    #endif
    DEBUG_MSG_P(PSTR("[WEBSERVER] Webserver running on port %d\n"), port);

}

#endif // WEB_SUPPORT<|MERGE_RESOLUTION|>--- conflicted
+++ resolved
@@ -32,971 +32,6 @@
 // -----------------------------------------------------------------------------
 // HOOKS
 // -----------------------------------------------------------------------------
-<<<<<<< HEAD
-// WEBSOCKETS
-// -----------------------------------------------------------------------------
-
-void _wsMQTTCallback(unsigned int type, const char * topic, const char * payload) {
-
-    if (type == MQTT_CONNECT_EVENT) {
-        wsSend_P(PSTR("{\"mqttStatus\": true}"));
-    }
-
-    if (type == MQTT_DISCONNECT_EVENT) {
-        wsSend_P(PSTR("{\"mqttStatus\": false}"));
-    }
-
-}
-
-void _wsParse(AsyncWebSocketClient *client, uint8_t * payload, size_t length) {
-
-    // Get client ID
-    uint32_t client_id = client->id();
-
-    // Parse JSON input
-    DynamicJsonBuffer jsonBuffer;
-    JsonObject& root = jsonBuffer.parseObject((char *) payload);
-    if (!root.success()) {
-        DEBUG_MSG_P(PSTR("[WEBSOCKET] Error parsing data\n"));
-        wsSend_P(client_id, PSTR("{\"message\": 3}"));
-        return;
-    }
-
-    // Check actions
-    if (root.containsKey("action")) {
-
-        String action = root["action"];
-
-        DEBUG_MSG_P(PSTR("[WEBSOCKET] Requested action: %s\n"), action.c_str());
-
-        if (action.equals("reset")) {
-            customReset(CUSTOM_RESET_WEB);
-            ESP.restart();
-        }
-
-        #ifdef ITEAD_SONOFF_RFBRIDGE
-        if (action.equals("rfblearn") && root.containsKey("data")) {
-            JsonObject& data = root["data"];
-            rfbLearn(data["id"], data["status"]);
-        }
-        if (action.equals("rfbforget") && root.containsKey("data")) {
-            JsonObject& data = root["data"];
-            rfbForget(data["id"], data["status"]);
-        }
-        if (action.equals("rfbsend") && root.containsKey("data")) {
-            JsonObject& data = root["data"];
-            rfbStore(data["id"], data["status"], data["data"].as<const char*>());
-        }
-        #endif
-
-        if (action.equals("restore") && root.containsKey("data")) {
-
-            JsonObject& data = root["data"];
-            if (!data.containsKey("app") || (data["app"] != APP_NAME)) {
-                wsSend_P(client_id, PSTR("{\"message\": 4}"));
-                return;
-            }
-
-            for (unsigned int i = EEPROM_DATA_END; i < SPI_FLASH_SEC_SIZE; i++) {
-                EEPROM.write(i, 0xFF);
-            }
-
-            for (auto element : data) {
-                if (strcmp(element.key, "app") == 0) continue;
-                if (strcmp(element.key, "version") == 0) continue;
-                setSetting(element.key, element.value.as<char*>());
-            }
-
-            saveSettings();
-
-            wsSend_P(client_id, PSTR("{\"message\": 5}"));
-
-        }
-
-        if (action.equals("reconnect")) {
-
-            // Let the HTTP request return and disconnect after 100ms
-            _web_defer.once_ms(100, wifiDisconnect);
-
-        }
-
-        if (action.equals("relay") && root.containsKey("data")) {
-
-            JsonObject& data = root["data"];
-
-            if (data.containsKey("status")) {
-
-                unsigned char value = relayParsePayload(data["status"]);
-
-                if (value == 3) {
-
-                    relayWS();
-
-                } else if (value < 3) {
-
-                    unsigned int relayID = 0;
-                    if (data.containsKey("id")) {
-                        String value = data["id"];
-                        relayID = value.toInt();
-                    }
-
-                    // Action to perform
-                    if (value == 0) {
-                        relayStatus(relayID, false);
-                    } else if (value == 1) {
-                        relayStatus(relayID, true);
-                    } else if (value == 2) {
-                        relayToggle(relayID);
-                    }
-
-                }
-
-            }
-
-        }
-
-        #if HOMEASSISTANT_SUPPORT
-            if (action.equals("ha_add") && root.containsKey("data")) {
-                String value = root["data"];
-                setSetting("haPrefix", value);
-                haSend(true);
-                wsSend_P(client_id, PSTR("{\"message\": 6}"));
-            }
-            if (action.equals("ha_del") && root.containsKey("data")) {
-                String value = root["data"];
-                setSetting("haPrefix", value);
-                haSend(false);
-                wsSend_P(client_id, PSTR("{\"message\": 6}"));
-            }
-        #endif
-
-        #if LIGHT_PROVIDER != LIGHT_PROVIDER_NONE
-
-            if (lightHasColor()) {
-
-                if (action.equals("rgb") && root.containsKey("data")) {
-                    lightColor((const char *) root["data"], true);
-                    lightUpdate(true, true);
-                }
-
-                if (action.equals("brightness") && root.containsKey("data")) {
-                    lightBrightness(root["data"]);
-                    lightUpdate(true, true);
-                }
-
-                if (action.equals("hsv") && root.containsKey("data")) {
-                    lightColor((const char *) root["data"], false);
-                    lightUpdate(true, true);
-                }
-
-            }
-
-            if (action.equals("channel") && root.containsKey("data")) {
-                JsonObject& data = root["data"];
-                if (data.containsKey("id") && data.containsKey("value")) {
-                    lightChannel(data["id"], data["value"]);
-                    lightUpdate(true, true);
-                }
-            }
-
-            #ifdef LIGHT_PROVIDER_EXPERIMENTAL_RGB_ONLY_HSV_IR
-                if (action.equals("anim_mode") && root.containsKey("data")) {
-                    lightAnimMode(root["data"]);
-                    lightUpdate(true, true);
-                }
-                if (action.equals("anim_speed") && root.containsKey("data")) {
-                    lightAnimSpeed(root["data"]);
-                    lightUpdate(true, true);
-                }
-            #endif //LIGHT_PROVIDER_EXPERIMENTAL_RGB_ONLY_HSV_IR
-
-        #endif //LIGHT_PROVIDER != LIGHT_PROVIDER_NONE
-
-    };
-
-    // Check config
-    if (root.containsKey("config") && root["config"].is<JsonArray&>()) {
-
-        JsonArray& config = root["config"];
-        DEBUG_MSG_P(PSTR("[WEBSOCKET] Parsing configuration data\n"));
-
-        unsigned char webMode = WEB_MODE_NORMAL;
-
-        bool save = false;
-        bool changed = false;
-        bool changedMQTT = false;
-        bool changedNTP = false;
-
-        unsigned int network = 0;
-        unsigned int dczRelayIdx = 0;
-        String adminPass;
-
-        for (unsigned int i=0; i<config.size(); i++) {
-
-            String key = config[i]["name"];
-            String value = config[i]["value"];
-
-            // Skip firmware filename
-            if (key.equals("filename")) continue;
-
-            #if POWER_PROVIDER != POWER_PROVIDER_NONE
-
-                if (key == "pwrExpectedP") {
-                    powerCalibrate(POWER_MAGNITUDE_ACTIVE, value.toFloat());
-                    changed = true;
-                    continue;
-                }
-
-                if (key == "pwrExpectedV") {
-                    powerCalibrate(POWER_MAGNITUDE_VOLTAGE, value.toFloat());
-                    changed = true;
-                    continue;
-                }
-
-                if (key == "pwrExpectedC") {
-                    powerCalibrate(POWER_MAGNITUDE_CURRENT, value.toFloat());
-                    changed = true;
-                    continue;
-                }
-
-                if (key == "pwrExpectedF") {
-                    powerCalibrate(POWER_MAGNITUDE_POWER_FACTOR, value.toFloat());
-                    changed = true;
-                    continue;
-                }
-
-                if (key == "pwrResetCalibration") {
-                    if (value.toInt() == 1) {
-                        powerResetCalibration();
-                        changed = true;
-                    }
-                    continue;
-                }
-
-            #endif
-
-            #if DOMOTICZ_SUPPORT
-
-                if (key == "dczRelayIdx") {
-                    if (dczRelayIdx >= relayCount()) continue;
-                    key = key + String(dczRelayIdx);
-                    ++dczRelayIdx;
-                }
-
-            #else
-
-                if (key.startsWith("dcz")) continue;
-
-            #endif
-
-            // Web portions
-            if (key == "webPort") {
-                if ((value.toInt() == 0) || (value.toInt() == 80)) {
-                    save = changed = true;
-                    delSetting(key);
-                    continue;
-                }
-            }
-
-            if (key == "webMode") {
-                webMode = value.toInt();
-                continue;
-            }
-
-            // Check password
-            if (key == "adminPass1") {
-                adminPass = value;
-                continue;
-            }
-            if (key == "adminPass2") {
-                if (!value.equals(adminPass)) {
-                    wsSend_P(client_id, PSTR("{\"message\": 7}"));
-                    return;
-                }
-                if (value.length() == 0) continue;
-                wsSend_P(client_id, PSTR("{\"action\": \"reload\"}"));
-                key = String("adminPass");
-            }
-
-            if (key == "ssid") {
-                key = key + String(network);
-            }
-            if (key == "pass") {
-                key = key + String(network);
-            }
-            if (key == "ip") {
-                key = key + String(network);
-            }
-            if (key == "gw") {
-                key = key + String(network);
-            }
-            if (key == "mask") {
-                key = key + String(network);
-            }
-            if (key == "dns") {
-                key = key + String(network);
-                ++network;
-            }
-
-            if (value != getSetting(key)) {
-                //DEBUG_MSG_P(PSTR("[WEBSOCKET] Storing %s = %s\n", key.c_str(), value.c_str()));
-                setSetting(key, value);
-                save = changed = true;
-                if (key.startsWith("mqtt")) changedMQTT = true;
-                #if NTP_SUPPORT
-                    if (key.startsWith("ntp")) changedNTP = true;
-                #endif
-            }
-
-        }
-
-        if (webMode == WEB_MODE_NORMAL) {
-
-            // Clean wifi networks
-            int i = 0;
-            while (i < network) {
-                if (getSetting("ssid" + String(i)).length() == 0) {
-                    delSetting("ssid" + String(i));
-                    break;
-                }
-                if (getSetting("pass" + String(i)).length() == 0) delSetting("pass" + String(i));
-                if (getSetting("ip" + String(i)).length() == 0) delSetting("ip" + String(i));
-                if (getSetting("gw" + String(i)).length() == 0) delSetting("gw" + String(i));
-                if (getSetting("mask" + String(i)).length() == 0) delSetting("mask" + String(i));
-                if (getSetting("dns" + String(i)).length() == 0) delSetting("dns" + String(i));
-                ++i;
-            }
-            while (i < WIFI_MAX_NETWORKS) {
-                if (getSetting("ssid" + String(i)).length() > 0) {
-                    save = changed = true;
-                }
-                delSetting("ssid" + String(i));
-                delSetting("pass" + String(i));
-                delSetting("ip" + String(i));
-                delSetting("gw" + String(i));
-                delSetting("mask" + String(i));
-                delSetting("dns" + String(i));
-                ++i;
-            }
-
-        }
-
-        // Save settings
-        if (save) {
-
-            saveSettings();
-            wifiConfigure();
-            otaConfigure();
-            if (changedMQTT) {
-                mqttConfigure();
-                mqttDisconnect();
-            }
-
-            #if ALEXA_SUPPORT
-                alexaConfigure();
-            #endif
-            #if INFLUXDB_SUPPORT
-                influxDBConfigure();
-            #endif
-            #if DOMOTICZ_SUPPORT
-                domoticzConfigure();
-            #endif
-            #if NOFUSS_SUPPORT
-                nofussConfigure();
-            #endif
-            #if RF_SUPPORT
-                rfBuildCodes();
-            #endif
-            #if POWER_PROVIDER != POWER_PROVIDER_NONE
-                powerConfigure();
-            #endif
-
-            #if LIGHT_PROVIDER != LIGHT_PROVIDER_NONE
-                #if LIGHT_SAVE_ENABLED == 0
-                    lightSave();
-                #endif
-            #endif
-
-            #if NTP_SUPPORT
-                if (changedNTP) ntpConfigure();
-            #endif
-
-        }
-
-        if (changed) {
-            wsSend_P(client_id, PSTR("{\"message\": 8}"));
-        } else {
-            wsSend_P(client_id, PSTR("{\"message\": 9}"));
-        }
-
-    }
-
-}
-
-void _wsStart(uint32_t client_id) {
-
-    char chipid[7];
-    snprintf_P(chipid, sizeof(chipid), PSTR("%06X"), ESP.getChipId());
-
-    DynamicJsonBuffer jsonBuffer;
-    JsonObject& root = jsonBuffer.createObject();
-
-    bool changePassword = false;
-    #if WEB_FORCE_PASS_CHANGE
-        String adminPass = getSetting("adminPass", ADMIN_PASS);
-        if (adminPass.equals(ADMIN_PASS)) changePassword = true;
-    #endif
-
-    if (changePassword) {
-
-        root["webMode"] = WEB_MODE_PASSWORD;
-
-    } else {
-
-        root["webMode"] = WEB_MODE_NORMAL;
-
-        root["app_name"] = APP_NAME;
-        root["app_version"] = APP_VERSION;
-        root["app_build"] = buildTime();
-
-        root["manufacturer"] = String(MANUFACTURER);
-        root["chipid"] = chipid;
-        root["mac"] = WiFi.macAddress();
-        root["device"] = String(DEVICE);
-        root["hostname"] = getSetting("hostname");
-        root["network"] = getNetwork();
-        root["deviceip"] = getIP();
-        root["time"] = ntpDateTime();
-        root["uptime"] = getUptime();
-        root["heap"] = ESP.getFreeHeap();
-        root["sketch_size"] = ESP.getSketchSize();
-        root["free_size"] = ESP.getFreeSketchSpace();
-
-        #if NTP_SUPPORT
-            root["ntpVisible"] = 1;
-            root["ntpStatus"] = ntpConnected();
-            root["ntpServer1"] = getSetting("ntpServer1", NTP_SERVER);
-            root["ntpServer2"] = getSetting("ntpServer2");
-            root["ntpServer3"] = getSetting("ntpServer3");
-            root["ntpOffset"] = getSetting("ntpOffset", NTP_TIME_OFFSET).toInt();
-            root["ntpDST"] = getSetting("ntpDST", NTP_DAY_LIGHT).toInt() == 1;
-        #endif
-
-        root["mqttStatus"] = mqttConnected();
-        root["mqttEnabled"] = mqttEnabled();
-        root["mqttServer"] = getSetting("mqttServer", MQTT_SERVER);
-        root["mqttPort"] = getSetting("mqttPort", MQTT_PORT);
-        root["mqttUser"] = getSetting("mqttUser");
-        root["mqttPassword"] = getSetting("mqttPassword");
-        #if ASYNC_TCP_SSL_ENABLED
-            root["mqttsslVisible"] = 1;
-            root["mqttUseSSL"] = getSetting("mqttUseSSL", 0).toInt() == 1;
-            root["mqttFP"] = getSetting("mqttFP");
-        #endif
-        root["mqttTopic"] = getSetting("mqttTopic", MQTT_TOPIC);
-        root["mqttUseJson"] = getSetting("mqttUseJson", MQTT_USE_JSON).toInt() == 1;
-
-        JsonArray& relay = root.createNestedArray("relayStatus");
-        for (unsigned char relayID=0; relayID<relayCount(); relayID++) {
-            relay.add(relayStatus(relayID));
-        }
-
-        #if LIGHT_PROVIDER != LIGHT_PROVIDER_NONE
-            root["colorVisible"] = 1;
-            root["useColor"] = getSetting("useColor", LIGHT_USE_COLOR).toInt() == 1;
-            root["useWhite"] = getSetting("useWhite", LIGHT_USE_WHITE).toInt() == 1;
-            root["useGamma"] = getSetting("useGamma", LIGHT_USE_GAMMA).toInt() == 1;
-            root["useCSS"] = getSetting("useCSS", LIGHT_USE_CSS).toInt() == 1;
-            bool useRGB = getSetting("useRGB", LIGHT_USE_RGB).toInt() == 1;
-            root["useRGB"] = useRGB;
-            if (lightHasColor()) {
-                if (useRGB) {
-                    root["rgb"] = lightColor(true);
-                    root["brightness"] = lightBrightness();
-                } else {
-                    root["hsv"] = lightColor(false);
-                }
-                #ifdef LIGHT_PROVIDER_EXPERIMENTAL_RGB_ONLY_HSV_IR
-                    root["anim_mode"] = lightAnimMode();
-                    root["anim_speed"] = lightAnimSpeed();
-                #endif // LIGHT_PROVIDER_EXPERIMENTAL_RGB_ONLY_HSV_IR
-            }
-            JsonArray& channels = root.createNestedArray("channels");
-            for (unsigned char id=0; id < lightChannels(); id++) {
-                channels.add(lightChannel(id));
-            }
-        #endif
-
-        root["relayMode"] = getSetting("relayMode", RELAY_MODE);
-        root["relayPulseMode"] = getSetting("relayPulseMode", RELAY_PULSE_MODE);
-        root["relayPulseTime"] = getSetting("relayPulseTime", RELAY_PULSE_TIME).toFloat();
-        if (relayCount() > 1) {
-            root["multirelayVisible"] = 1;
-            root["relaySync"] = getSetting("relaySync", RELAY_SYNC);
-        }
-
-        root["btnDelay"] = getSetting("btnDelay", BUTTON_DBLCLICK_DELAY).toInt();
-
-        root["webPort"] = getSetting("webPort", WEB_PORT).toInt();
-
-        root["apiEnabled"] = getSetting("apiEnabled", API_ENABLED).toInt() == 1;
-        root["apiKey"] = getSetting("apiKey");
-        root["apiRealTime"] = getSetting("apiRealTime", API_REAL_TIME_VALUES).toInt() == 1;
-
-        root["tmpUnits"] = getSetting("tmpUnits", TMP_UNITS).toInt();
-        root["tmpCorrection"] = getSetting("tmpCorrection", TMP_CORRECTION).toFloat();
-
-        #if HOMEASSISTANT_SUPPORT
-            root["haVisible"] = 1;
-            root["haPrefix"] = getSetting("haPrefix", HOMEASSISTANT_PREFIX);
-        #endif // HOMEASSISTANT_SUPPORT
-
-        #if DOMOTICZ_SUPPORT
-
-            root["dczVisible"] = 1;
-            root["dczEnabled"] = getSetting("dczEnabled", DOMOTICZ_ENABLED).toInt() == 1;
-            root["dczTopicIn"] = getSetting("dczTopicIn", DOMOTICZ_IN_TOPIC);
-            root["dczTopicOut"] = getSetting("dczTopicOut", DOMOTICZ_OUT_TOPIC);
-
-            JsonArray& dczRelayIdx = root.createNestedArray("dczRelayIdx");
-            for (byte i=0; i<relayCount(); i++) {
-                dczRelayIdx.add(domoticzIdx(i));
-            }
-
-            #if DHT_SUPPORT
-                root["dczTmpIdx"] = getSetting("dczTmpIdx").toInt();
-                root["dczHumIdx"] = getSetting("dczHumIdx").toInt();
-            #endif
-
-            #if DS18B20_SUPPORT
-                root["dczTmpIdx"] = getSetting("dczTmpIdx").toInt();
-            #endif
-
-            #if ANALOG_SUPPORT
-                root["dczAnaIdx"] = getSetting("dczAnaIdx").toInt();
-            #endif
-
-            #if POWER_PROVIDER != POWER_PROVIDER_NONE
-                root["dczPowIdx"] = getSetting("dczPowIdx").toInt();
-                root["dczEnergyIdx"] = getSetting("dczEnergyIdx").toInt();
-                root["dczCurrentIdx"] = getSetting("dczCurrentIdx").toInt();
-                #if POWER_HAS_ACTIVE
-                    root["dczVoltIdx"] = getSetting("dczVoltIdx").toInt();
-                #endif
-            #endif
-
-        #endif
-
-        #if INFLUXDB_SUPPORT
-            root["idbVisible"] = 1;
-            root["idbHost"] = getSetting("idbHost");
-            root["idbPort"] = getSetting("idbPort", INFLUXDB_PORT).toInt();
-            root["idbDatabase"] = getSetting("idbDatabase");
-            root["idbUsername"] = getSetting("idbUsername");
-            root["idbPassword"] = getSetting("idbPassword");
-        #endif
-
-        #if ALEXA_SUPPORT
-            root["alexaVisible"] = 1;
-            root["alexaEnabled"] = getSetting("alexaEnabled", ALEXA_ENABLED).toInt() == 1;
-        #endif
-
-        #if DS18B20_SUPPORT
-            root["dsVisible"] = 1;
-            root["dsTmp"] = getDSTemperatureStr();
-        #endif
-
-        #if DHT_SUPPORT
-            root["dhtVisible"] = 1;
-            root["dhtTmp"] = getDHTTemperature();
-            root["dhtHum"] = getDHTHumidity();
-        #endif
-
-        #if RF_SUPPORT
-            root["rfVisible"] = 1;
-            root["rfChannel"] = getSetting("rfChannel", RF_CHANNEL);
-            root["rfDevice"] = getSetting("rfDevice", RF_DEVICE);
-        #endif
-
-        #if ANALOG_SUPPORT
-            root["analogVisible"] = 1;
-            root["analogValue"] = getAnalog();
-        #endif
-
-        #if COUNTER_SUPPORT
-            root["counterVisible"] = 1;
-            root["counterValue"] = getCounter();
-        #endif
-
-        #if POWER_PROVIDER != POWER_PROVIDER_NONE
-            root["pwrVisible"] = 1;
-            root["pwrCurrent"] = getCurrent();
-            root["pwrVoltage"] = getVoltage();
-            root["pwrApparent"] = getApparentPower();
-            root["pwrEnergy"] = getPowerEnergy();
-            root["pwrReadEvery"] = powerReadInterval();
-            root["pwrReportEvery"] = powerReportInterval();
-            #if POWER_HAS_ACTIVE
-                root["pwrActive"] = getActivePower();
-                root["pwrReactive"] = getReactivePower();
-                root["pwrFactor"] = int(100 * getPowerFactor());
-            #endif
-            #if (POWER_PROVIDER == POWER_PROVIDER_EMON_ANALOG) || (POWER_PROVIDER == POWER_PROVIDER_EMON_ADC121)
-                root["emonVisible"] = 1;
-            #endif
-            #if POWER_PROVIDER == POWER_PROVIDER_HLW8012
-                root["hlwVisible"] = 1;
-            #endif
-            #if POWER_PROVIDER == POWER_PROVIDER_V9261F
-                root["v9261fVisible"] = 1;
-            #endif
-            #if POWER_PROVIDER == POWER_PROVIDER_ECH1560
-                root["ech1560fVisible"] = 1;
-            #endif
-        #endif
-
-        #if NOFUSS_SUPPORT
-            root["nofussVisible"] = 1;
-            root["nofussEnabled"] = getSetting("nofussEnabled", NOFUSS_ENABLED).toInt() == 1;
-            root["nofussServer"] = getSetting("nofussServer", NOFUSS_SERVER);
-        #endif
-
-        #ifdef ITEAD_SONOFF_RFBRIDGE
-            root["rfbVisible"] = 1;
-            root["rfbCount"] = relayCount();
-            JsonArray& rfb = root.createNestedArray("rfb");
-            for (byte id=0; id<relayCount(); id++) {
-                for (byte status=0; status<2; status++) {
-                    JsonObject& node = rfb.createNestedObject();
-                    node["id"] = id;
-                    node["status"] = status;
-                    node["data"] = rfbRetrieve(id, status == 1);
-                }
-            }
-        #endif
-
-        #if TELNET_SUPPORT
-            root["telnetVisible"] = 1;
-            root["telnetSTA"] = getSetting("telnetSTA", TELNET_STA).toInt() == 1;
-        #endif
-
-        root["maxNetworks"] = WIFI_MAX_NETWORKS;
-        JsonArray& wifi = root.createNestedArray("wifi");
-        for (byte i=0; i<WIFI_MAX_NETWORKS; i++) {
-            if (getSetting("ssid" + String(i)).length() == 0) break;
-            JsonObject& network = wifi.createNestedObject();
-            network["ssid"] = getSetting("ssid" + String(i));
-            network["pass"] = getSetting("pass" + String(i));
-            network["ip"] = getSetting("ip" + String(i));
-            network["gw"] = getSetting("gw" + String(i));
-            network["mask"] = getSetting("mask" + String(i));
-            network["dns"] = getSetting("dns" + String(i));
-        }
-
-    }
-
-    String output;
-    root.printTo(output);
-    wsSend(client_id, (char *) output.c_str());
-
-}
-
-bool _wsAuth(AsyncWebSocketClient * client) {
-
-    IPAddress ip = client->remoteIP();
-    unsigned long now = millis();
-    unsigned short index = 0;
-
-    for (index = 0; index < WS_BUFFER_SIZE; index++) {
-        if ((_ticket[index].ip == ip) && (now - _ticket[index].timestamp < WS_TIMEOUT)) break;
-    }
-
-    if (index == WS_BUFFER_SIZE) {
-        DEBUG_MSG_P(PSTR("[WEBSOCKET] Validation check failed\n"));
-        wsSend_P(client->id(), PSTR("{\"message\": 10}"));
-        return false;
-    }
-
-    return true;
-
-}
-
-void _wsEvent(AsyncWebSocket * server, AsyncWebSocketClient * client, AwsEventType type, void * arg, uint8_t *data, size_t len){
-
-    if (type == WS_EVT_CONNECT) {
-
-        // Authorize
-        #ifndef NOWSAUTH
-            if (!_wsAuth(client)) return;
-        #endif
-
-        IPAddress ip = client->remoteIP();
-        DEBUG_MSG_P(PSTR("[WEBSOCKET] #%u connected, ip: %d.%d.%d.%d, url: %s\n"), client->id(), ip[0], ip[1], ip[2], ip[3], server->url());
-        _wsStart(client->id());
-        client->_tempObject = new WebSocketIncommingBuffer(&_wsParse, true);
-        wifiReconnectCheck();
-
-    } else if(type == WS_EVT_DISCONNECT) {
-        DEBUG_MSG_P(PSTR("[WEBSOCKET] #%u disconnected\n"), client->id());
-        if (client->_tempObject) {
-            delete (WebSocketIncommingBuffer *) client->_tempObject;
-        }
-        wifiReconnectCheck();
-
-    } else if(type == WS_EVT_ERROR) {
-        DEBUG_MSG_P(PSTR("[WEBSOCKET] #%u error(%u): %s\n"), client->id(), *((uint16_t*)arg), (char*)data);
-
-    } else if(type == WS_EVT_PONG) {
-        DEBUG_MSG_P(PSTR("[WEBSOCKET] #%u pong(%u): %s\n"), client->id(), len, len ? (char*) data : "");
-
-    } else if(type == WS_EVT_DATA) {
-        WebSocketIncommingBuffer *buffer = (WebSocketIncommingBuffer *)client->_tempObject;
-        AwsFrameInfo * info = (AwsFrameInfo*)arg;
-        buffer->data_event(client, info, data, len);
-
-    }
-
-
-}
-
-// -----------------------------------------------------------------------------
-
-bool wsConnected() {
-    return (_ws.count() > 0);
-}
-
-void wsSend(const char * payload) {
-    if (_ws.count() > 0) {
-        _ws.textAll(payload);
-    }
-}
-
-void wsSend_P(PGM_P payload) {
-    if (_ws.count() > 0) {
-        char buffer[strlen_P(payload)];
-        strcpy_P(buffer, payload);
-        _ws.textAll(buffer);
-    }
-}
-
-void wsSend(uint32_t client_id, const char * payload) {
-    _ws.text(client_id, payload);
-}
-
-void wsSend_P(uint32_t client_id, PGM_P payload) {
-    char buffer[strlen_P(payload)];
-    strcpy_P(buffer, payload);
-    _ws.text(client_id, buffer);
-}
-
-void wsSetup() {
-    _ws.onEvent(_wsEvent);
-    mqttRegister(_wsMQTTCallback);
-    _server->addHandler(&_ws);
-    _server->on("/auth", HTTP_GET, _onAuth);
-}
-
-// -----------------------------------------------------------------------------
-// API
-// -----------------------------------------------------------------------------
-
-bool _authAPI(AsyncWebServerRequest *request) {
-
-    if (getSetting("apiEnabled", API_ENABLED).toInt() == 0) {
-        DEBUG_MSG_P(PSTR("[WEBSERVER] HTTP API is not enabled\n"));
-        request->send(403);
-        return false;
-    }
-
-    if (!request->hasParam("apikey", (request->method() == HTTP_PUT))) {
-        DEBUG_MSG_P(PSTR("[WEBSERVER] Missing apikey parameter\n"));
-        request->send(403);
-        return false;
-    }
-
-    AsyncWebParameter* p = request->getParam("apikey", (request->method() == HTTP_PUT));
-    if (!p->value().equals(getSetting("apiKey"))) {
-        DEBUG_MSG_P(PSTR("[WEBSERVER] Wrong apikey parameter\n"));
-        request->send(403);
-        return false;
-    }
-
-    return true;
-
-}
-
-bool _asJson(AsyncWebServerRequest *request) {
-    bool asJson = false;
-    if (request->hasHeader("Accept")) {
-        AsyncWebHeader* h = request->getHeader("Accept");
-        asJson = h->value().equals("application/json");
-    }
-    return asJson;
-}
-
-ArRequestHandlerFunction _bindAPI(unsigned int apiID) {
-
-    return [apiID](AsyncWebServerRequest *request) {
-
-        _webLog(request);
-        if (!_authAPI(request)) return;
-
-        web_api_t api = _apis[apiID];
-
-        // Check if its a PUT
-        if (api.putFn != NULL) {
-            if (request->hasParam("value", request->method() == HTTP_PUT)) {
-                AsyncWebParameter* p = request->getParam("value", request->method() == HTTP_PUT);
-                (api.putFn)((p->value()).c_str());
-            }
-        }
-
-        // Get response from callback
-        char value[API_BUFFER_SIZE];
-        (api.getFn)(value, API_BUFFER_SIZE);
-
-        // The response will be a 404 NOT FOUND if the resource is not available
-        if (!value) {
-            DEBUG_MSG_P(PSTR("[API] Sending 404 response\n"));
-            request->send(404);
-            return;
-        }
-        DEBUG_MSG_P(PSTR("[API] Sending response '%s'\n"), value);
-
-        // Format response according to the Accept header
-        if (_asJson(request)) {
-            char buffer[64];
-            snprintf_P(buffer, sizeof(buffer), PSTR("{ \"%s\": %s }"), api.key, value);
-            request->send(200, "application/json", buffer);
-        } else {
-            request->send(200, "text/plain", value);
-        }
-
-    };
-
-}
-
-void _onAPIs(AsyncWebServerRequest *request) {
-
-    _webLog(request);
-
-    if (!_authAPI(request)) return;
-
-    bool asJson = _asJson(request);
-
-    String output;
-    if (asJson) {
-        DynamicJsonBuffer jsonBuffer;
-        JsonObject& root = jsonBuffer.createObject();
-        for (unsigned int i=0; i < _apis.size(); i++) {
-            root[_apis[i].key] = _apis[i].url;
-        }
-        root.printTo(output);
-        request->send(200, "application/json", output);
-
-    } else {
-        for (unsigned int i=0; i < _apis.size(); i++) {
-            output += _apis[i].key + String(" -> ") + _apis[i].url + String("\n");
-        }
-        request->send(200, "text/plain", output);
-    }
-
-}
-
-void _onRPC(AsyncWebServerRequest *request) {
-
-    _webLog(request);
-
-    if (!_authAPI(request)) return;
-
-    //bool asJson = _asJson(request);
-    int response = 404;
-
-    if (request->hasParam("action")) {
-
-        AsyncWebParameter* p = request->getParam("action");
-        String action = p->value();
-        DEBUG_MSG_P(PSTR("[RPC] Action: %s\n"), action.c_str());
-
-        if (action.equals("reset")) {
-            response = 200;
-            _web_defer.once_ms(100, []() {
-                customReset(CUSTOM_RESET_RPC);
-                ESP.restart();
-            });
-        }
-
-    }
-
-    request->send(response);
-
-}
-
-// -----------------------------------------------------------------------------
-
-void apiRegister(const char * url, const char * key, apiGetCallbackFunction getFn, apiPutCallbackFunction putFn) {
-
-    // Store it
-    web_api_t api;
-    char buffer[40];
-    snprintf_P(buffer, sizeof(buffer), PSTR("/api/%s"), url);
-    api.url = strdup(buffer);
-    api.key = strdup(key);
-    api.getFn = getFn;
-    api.putFn = putFn;
-    _apis.push_back(api);
-
-    // Bind call
-    unsigned int methods = HTTP_GET;
-    if (putFn != NULL) methods += HTTP_PUT;
-    _server->on(buffer, methods, _bindAPI(_apis.size() - 1));
-
-}
-
-void apiSetup() {
-    _server->on("/apis", HTTP_GET, _onAPIs);
-    _server->on("/rpc", HTTP_GET, _onRPC);
-}
-
-// -----------------------------------------------------------------------------
-// WEBSERVER
-// -----------------------------------------------------------------------------
-
-void _webLog(AsyncWebServerRequest *request) {
-    DEBUG_MSG_P(PSTR("[WEBSERVER] Request: %s %s\n"), request->methodToString(), request->url().c_str());
-}
-
-bool _authenticate(AsyncWebServerRequest *request) {
-    String password = getSetting("adminPass", ADMIN_PASS);
-    char httpPassword[password.length() + 1];
-    password.toCharArray(httpPassword, password.length() + 1);
-    return request->authenticate(WEB_USERNAME, httpPassword);
-}
-
-void _onAuth(AsyncWebServerRequest *request) {
-
-    _webLog(request);
-    if (!_authenticate(request)) return request->requestAuthentication();
-
-    IPAddress ip = request->client()->remoteIP();
-    unsigned long now = millis();
-    unsigned short index;
-    for (index = 0; index < WS_BUFFER_SIZE; index++) {
-        if (_ticket[index].ip == ip) break;
-        if (_ticket[index].timestamp == 0) break;
-        if (now - _ticket[index].timestamp > WS_TIMEOUT) break;
-    }
-    if (index == WS_BUFFER_SIZE) {
-        request->send(429);
-    } else {
-        _ticket[index].ip = ip;
-        _ticket[index].timestamp = now;
-        request->send(204);
-    }
-
-}
-=======
->>>>>>> 9ac2cad8
 
 void _onGetConfig(AsyncWebServerRequest *request) {
 
